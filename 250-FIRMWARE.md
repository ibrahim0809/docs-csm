# Firmware

## NCNs

Firmware is not updated during fresh-install. The bootstrap environment has capacity to upgrade, but it is more imperitive to standup services for a autonomy from the liveCD.

NCN firmware is updated following install by various firmware update services in the management plane (i.e. FAS). This can be done after the platform is online, after rebooting from the LiveCD.

Firmware upgrades while the LiveCD is in flight can be done, but are not part of the normal install flow. This is seen as triage, or recovery

## CNs (compute)

Firmware needs to be updated prior to install through the same services used for NCNs.

## Management Switches

<<<<<<< HEAD
=======
Firmware needs to be updated prior to install.

>>>>>>> a7ad8afa
| Vendor | Model | Version	|
| --- | --- | ---| --- | --- | --- | --- |
| Aruba | 6300 | ArubaOS-CX_6400-6300_10.05.0040 |
| Aruba | 8320 | ArubaOS-CX_8320_10.05.0040 |
| Aruba | 8325 | ArubaOS-CX_8325_10.05.0040 |
| Dell | S3048-ON | 10.5.0.2P1 |
| Dell | S4148F-ON | 10.5.0.2P1 |
| Dell | S4148T-ON | 10.5.0.2P1 |
| Mellanox | MSN2100 | 3.9.1014 |
<<<<<<< HEAD
| Mellanox | MSN2700 | 3.9.1014 |

=======
| Mellanox | MSN2700 | 3.9.1014 |
>>>>>>> a7ad8afa
<|MERGE_RESOLUTION|>--- conflicted
+++ resolved
@@ -14,11 +14,8 @@
 
 ## Management Switches
 
-<<<<<<< HEAD
-=======
 Firmware needs to be updated prior to install.
 
->>>>>>> a7ad8afa
 | Vendor | Model | Version	|
 | --- | --- | ---| --- | --- | --- | --- |
 | Aruba | 6300 | ArubaOS-CX_6400-6300_10.05.0040 |
@@ -28,9 +25,4 @@
 | Dell | S4148F-ON | 10.5.0.2P1 |
 | Dell | S4148T-ON | 10.5.0.2P1 |
 | Mellanox | MSN2100 | 3.9.1014 |
-<<<<<<< HEAD
-| Mellanox | MSN2700 | 3.9.1014 |
-
-=======
-| Mellanox | MSN2700 | 3.9.1014 |
->>>>>>> a7ad8afa
+| Mellanox | MSN2700 | 3.9.1014 |