<a name="node-firmware"></a>
# Node Firmware

This page will walk an administrator through NCN BIOS and firmware checkout.

To complete firmware checkout, proceed through the below sections:
1. [Confirm BIOS and Firmware Inventory](252-FIRMWARE-NCN.md#confirm-bios-and-firmware-inventory)
2. [Identifying BIOS and Hardware](252-FIRMWARE-NCN.md#identifying-bios-and-hardware)
   * [Gigabyte Upgrades](252-FIRMWARE-NCN.md#gigabyte-upgrades)
   * [HPE (iLO) Upgrades](252-FIRMWARE-NCN.md#hpe-ilo-upgrades)
      * [Pre-Reqs](252-FIRMWARE-NCN.md#pre-reqs)
      * [GUI](252-FIRMWARE-NCN.md#gui)
      * [Redfish](252-FIRMWARE-NCN.md#redfish)
3. [Component Firmware Checkout](252-FIRMWARE-NCN.md#component-firmware-checkout)
   * [Marvell Upgrades](252-FIRMWARE-NCN.md#marvell-upgrades)
   * [Mellanox Upgrades](252-FIRMWARE-NCN.md#mellanox-upgrades)
      * [Enable Tools](252-FIRMWARE-NCN.md#enable-tools)
      * [Check Current Firmware](252-FIRMWARE-NCN.md#check-current-firmware)
      * [Optional Online Update](252-FIRMWARE-NCN.md#optional-online-update)

<a name="confirm-bios-and-firmware-inventory"></a>
## Confirm BIOS and Firmware Inventory

> **`CUSTOMER NOTE`** If there's doubt that the tar contains latest, the customer should check [CrayPort][1] for newer firmware.

1. Prepare the inventory; the RPMs providing firmware need to be installed:

    ```bash
    pit# export CSM_RELEASE=<insert the name of the CSM release folder>
    pit# find /var/www/ephemeral/${CSM_RELEASE}/firmware -name *.rpm -exec zypper -n in --auto-agree-with-licenses --allow-unsigned-rpm {} \+
    ```

2. Hide the old firmware; cleanup the directory
   > **`NOTE`** This step will be removed in later versions of Shasta; this is correcting the layout of the directory.
    ```bash
    pit# mv /var/www/fw/river /var/www/fw/.river-old
    ```

3. Set web-links for the new firmware:
    ```bash
    pit# \
    mkdir -pv /var/www/fw/river/hpe
    find /opt/cray/fw -name *.flash -exec ln -snf {} /var/www/fw/river/hpe/ \;
    find /opt/cray/fw -name *.bin -exec ln -snf {} /var/www/fw/river/hpe/ \;
    mkdir -pv /var/www/fw/river/gb
    find /opt/cray/FW/bios -name sh-svr* -exec ln -snf {} /var/www/fw/river/gb/ \;
    mkdir -pv /var/www/fw/mountain/cray
    find /opt/cray/FW/bios -mindepth 0 -maxdepth 1 -type f -exec ln -snf {} /var/www/fw/mountain/cray/ \;
4. Make a tftp symlink for Gigabyte nodes:
    ```bash
    pit #ln -snf ../fw /var/www/boot/fw
    ```

<a name="identifying-bios-and-hardware"></a>
## Identifying BIOS and Hardware

1. Checkout BIOS and BMC firmware with `ipmitool`:
   - From the NCN:
      ```bash
      ncn-m002# pdsh -b -w $(grep -oP 'ncn-\w\d+' /etc/hosts | sort -u |  tr -t '\n' ',') '
      ipmitool fru | grep -i "board product" && \
      ipmitool mc info | grep -i "firmware revision" && \
      ipmitool fru | grep -i "product version"
      ' | sort -u
      ```
   - From the LiveCD
     ```bash
     pit# \
     export mtoken='ncn-m(?!001)\w+-mgmt'
     export stoken='ncn-s\w+-mgmt'
     export wtoken='ncn-w\w+-mgmt'
     export username=root
     export IPMI_PASSWORD=changeme
     grep -oP "($mtoken|$stoken|$wtoken)" /etc/dnsmasq.d/statics.conf | xargs -t -i ipmitool -I lanplus -U $username -E -H {} fru | grep -i 'board product'
     grep -oP "($mtoken|$stoken|$wtoken)" /etc/dnsmasq.d/statics.conf | xargs -t -i ipmitool -I lanplus -U $username -E -H {} mc info | grep -i 'firmware revision'
     ```
   > #### Manufacturer Examples
   > - Gigabyte:
   >      > **NOTE** On Gigabyte, the Product Version can be disregarded. It may become valuable at a later date.
   >      ```bash
   >      ncn-m001:  Board Product         : MZ32-AR0-00
   >      ncn-m001: Firmware Revision         : 12.84
   >      ncn-m001:  Product Version       : 0100
   >      ncn-m002:  Board Product         : MZ32-AR0-00
   >      ncn-m002: Firmware Revision         : 12.84
   >      ncn-m002:  Product Version       : 0100
   >      ncn-m003:  Board Product         : MZ32-AR0-00
   >      ncn-m003: Firmware Revision         : 12.84
   >      ncn-m003:  Product Version       : 0100
   >      ncn-s001:  Board Product         : MZ32-AR0-00
   >      ncn-s001: Firmware Revision         : 12.84
   >      ncn-s001:  Product Version       : 0100
   >      ncn-s002:  Board Product         : MZ32-AR0-00
   >      ncn-s002: Firmware Revision         : 12.84
   >      ncn-s002:  Product Version       : 0100
   >      ncn-s003:  Board Product         : MZ32-AR0-00
   >      ncn-s003: Firmware Revision         : 12.84
   >      ncn-s003:  Product Version       : 0100
   >      ncn-w001:  Board Product         : MZ32-AR0-00
   >      ncn-w001: Firmware Revision         : 12.84
   >      ncn-w001:  Product Version       : 0100
   >      ncn-w002:  Board Product         : MZ32-AR0-00
   >      ncn-w002: Firmware Revision         : 12.84
   >      ncn-w002:  Product Version       : 0100
   >      ncn-w003:  Board Product         : MZ32-AR0-00
   >      ncn-w003: Firmware Revision         : 12.84
   >      ncn-w003:  Product Version       : 0100
   >      ```
   >
   > - HPE:
   >      ```bash
   >      ncn-m001:  Board Product         : Marvell 2P 25GbE SFP28 QL41232HQCU-HC OCP3 Adapter
   >      ncn-m001:  Board Product         : ProLiant DL325 Gen10 Plus
   >      ncn-m001: Firmware Revision         : 2.33
   >      ncn-m001:  Product Version       :
   >      ncn-m001:  Product Version       : 10/30/2020
   >      ncn-m002:  Board Product         : Marvell 2P 25GbE SFP28 QL41232HQCU-HC OCP3 Adapter
   >      ncn-m002:  Board Product         : ProLiant DL325 Gen10 Plus
   >      ncn-m002: Firmware Revision         : 2.33
   >      ncn-m002:  Product Version       :
   >      ncn-m002:  Product Version       : 10/30/2020
   >      ncn-m003:  Board Product         : Marvell 2P 25GbE SFP28 QL41232HQCU-HC OCP3 Adapter
   >      ncn-m003:  Board Product         : ProLiant DL325 Gen10 Plus
   >      ncn-m003: Firmware Revision         : 2.33
   >      ncn-m003:  Product Version       :
   >      ncn-m003:  Product Version       : 10/30/2020
   >      ncn-s001:  Board Product         : Marvell 2P 25GbE SFP28 QL41232HQCU-HC OCP3 Adapter
   >      ncn-s001:  Board Product         : ProLiant DL325 Gen10 Plus
   >      ncn-s001: Firmware Revision         : 2.33
   >      ncn-s001:  Product Version       :
   >      ncn-s001:  Product Version       : 10/30/2020
   >      ncn-s002:  Board Product         : Marvell 2P 25GbE SFP28 QL41232HQCU-HC OCP3 Adapter
   >      ncn-s002:  Board Product         : ProLiant DL325 Gen10 Plus
   >      ncn-s002: Firmware Revision         : 2.33
   >      ncn-s002:  Product Version       :
   >      ncn-s002:  Product Version       : 10/30/2020
   >      ncn-s003:  Board Product         : Marvell 2P 25GbE SFP28 QL41232HQCU-HC OCP3 Adapter
   >      ncn-s003:  Board Product         : ProLiant DL325 Gen10 Plus
   >      ncn-s003: Firmware Revision         : 2.33
   >      ncn-s003:  Product Version       :
   >      ncn-s003:  Product Version       : 10/30/2020
   >      ncn-w001:  Board Product         : Marvell 2P 25GbE SFP28 QL41232HQCU-HC OCP3 Adapter
   >      ncn-w001:  Board Product         : ProLiant DL325 Gen10 Plus
   >      ncn-w001: Firmware Revision         : 2.33
   >      ncn-w001:  Product Version       :
   >      ncn-w001:  Product Version       : 10/30/2020
   >      ncn-w002:  Board Product         : Marvell 2P 25GbE SFP28 QL41232HQCU-HC OCP3 Adapter
   >      ncn-w002:  Board Product         : ProLiant DL325 Gen10 Plus
   >      ncn-w002: Firmware Revision         : 2.33
   >      ncn-w002:  Product Version       :
   >      ncn-w002:  Product Version       : 10/30/2020
   >      ncn-w003:  Board Product         : Marvell 2P 25GbE SFP28 QL41232HQCU-HC OCP3 Adapter
   >      ncn-w003:  Board Product         : ProLiant DL325 Gen10 Plus
   >      ncn-w003: Firmware Revision         : 2.33
   >      ncn-w003:  Product Version       :
   >      ncn-w003:  Product Version       : 10/30/2020
   >      ```

2. Refer to the table below, and use the output from the previous step to map the following information:
   - NCN Type: `Board Product` maps to the "Board Product" column
   - NCN BIOS:`Product Version : 10/30/2020` maps to the "Version" column (note: ignore this field for Gigabyte)
   - NCN BMC Firmware: `Firmware Revision` maps to the rows for the BMC

   > **`IMPORTANT NOTE`** **Do not downgrade firmware** unless directed to by the table(s) below. In the event that newer firmware is found, the administrator should return to their Shasta installation and consider this step completed. Only on rare circumstance will certain downgrades be required.

   <a name="bios-and-bmc-firmware-version-reference"></a>
   #### BIOS and BMC Firmware Version Reference

   | CRAY Node Type | Manufacturer | Board Product | Device Type | Version | Downgrade (Y/n)? | LiveCD Location |
   | :---: | :---: | :--- | :---: | ---: | :---: | :--- |
   | NCN | Gigabyte | MZ32-AR0 | BIOS | 21.00.00 | `YES` |`http://pit/fw/river/gb/sh-svr-1264up-bios/bios/RBU/image.RBU`
   | NCN | Gigabyte | MZ32-AR0 | BMC | 12.84.09 | `YES` |`http://pit/fw/river/gb/sh-svr-1264up-bios/bmc/fw/128409.bin`
   | | | | | | |
   | CN | Gigabyte | MZ62-HD0 | BIOS | 20.03.00 | `NO` |`http://pit/fw/river/gb/sh-svr-3264-bios/bios/RBU/image.RBU`
   | CN | Gigabyte | MZ62-HD0 | BMC | 12.84.09 | `NO` |`http://pit/fw/river/gb/sh-svr-3264-bios/bmc/fw/128409.bin`
   | CN | Gigabyte | MZ62-HD0 | CMC | 62.84.02 | `NO` |`http://pit/fw/river/gb/sh-svr-3264-bios/bmc/fw/628402.bin`
   | | | | | | |
   | UAN | Gigabyte | MZ92-FS0 | BIOS | 20.03.00 | `NO` |`http://pit/fw/river/gb/sh-svr-5264-gpu-bios/bios/RBU/image.RBU`
   | UAN | Gigabyte | MZ92-FS0 | BMC | 12.84.09 | `NO` |`http://pit/fw/river/gb/sh-svr-5264-gpu-bios/bmc/fw/128409.bin`
   | | | | | | |
   | NCN | HPE | `A42` ProLiant DL385 Gen10 Plus | BIOS | 10/30/2020 1.38 | `NO` | `http://pit/fw/river/hpe/A42_1.38_10_30_2020.signed.flash` | 
   | NCN | HPE | `A43` ProLiant DL325 Gen10 Plus | BIOS | 10/30/2020 1.38 | `NO` | `http://pit/fw/river/hpe/A43_1.38_10_30_2020.signed.flash` | 
   | NCN | HPE | iLO5 | BMC | 2.33 | `NO` |`http://pit/fw/river/hpe/ilo5_233.bin` |
   | | | | | | |
   | CN | CRAY | EX235n | BIOS | ex235n.bios-1.0.3 | `NO` | `http://pit/fw/mountain/cray/ex235n.bios-1.0.3.tar.gz` | 
   | CN | CRAY | EX425 | BIOS | ex425.bios-1.4.3 | `NO` | `http://pit/fw/mountain/cray/ex425.bios-1.4.3.tar.gz` |

3. For each server that is **lower** than the items above (except for any downgrade exceptions), run through
   these guides to update them:
   - [Gigabyte Upgrades](#gigabyte-upgrades)
   - [HPE (iLO) Upgrades](#hpe-ilo-upgrades)

<a name="gigabyte-upgrades"></a>
### Gigabyte Upgrades

<<<<<<< HEAD
![img.png](img/fw-gb-1.png)
=======
For Gigabyte upgrades a tftp server needs to be referred to.

<a name="gui"></a>
#### GUI

1. From the administrators own machine, SSH tunnel (`-L` creates the tunnel, and `-N` prevents a shell and stubs the connection). One at a time, or all together.
    ```bash
    ssh -L 6443:ncn-m002-mgmt:443 -N $system_name-ncn-m001
    ssh -L 7443:ncn-m003-mgmt:443 -N $system_name-ncn-m001
    ssh -L 8443:ncn-w001-mgmt:443 -N $system_name-ncn-m001
    ssh -L 9443:ncn-w002-mgmt:443 -N $system_name-ncn-m001
    ssh -L 10443:ncn-w003-mgmt:443 -N $system_name-ncn-m001
    ssh -L 11443:ncn-s001-mgmt:443 -N $system_name-ncn-m001
    ssh -L 12443:ncn-s002-mgmt:443 -N $system_name-ncn-m001
    ssh -L 13443:ncn-s003-mgmt:443 -N $system_name-ncn-m001
    ```
2. One at a time in (to prevent log-outs from duplicate SSL/CA) open each and run through the nested steps:

         https://127.0.0.1:6443
         https://127.0.0.1:7443
         https://127.0.0.1:8443
         https://127.0.0.1:9443
         https://127.0.0.1:10443
         https://127.0.0.1:11443
         https://127.0.0.1:12443
         https://127.0.0.1:13443

   1. Login with the default credentials.
   2. On the _Left_, select "Maintenance"
   3. In the new pane, select "Firmware Image Location"
      ![img_1.png](img/fw-gb-2.png)
   4. Configure the TFTP Server:
      - Server Address: The HMN IP of the PIT node (`ip a show vlan004`)
      - Image Name: The LiveCD Location from the above table, minus the base URL (e.g. `/fw/river/gb/sh-svr-1264up-bios/bios/RBU/image.RBU`)
      - Press **`SAVE`** when done
         ![img.png](img/fw-gb-4.png)
   5. Go back to "Maintenance", then select "Firmware Update"
   6. Change the selection to BIOS and then press "Flash"
      ![img_3.png](img/fw-gb-3.png)
   7. Next. Go back to the "Firmware Image Location" and modify it to fetch the BMC ROM:
      ![img_4.png](img/fw-gb-2.png)
   8. Press Proceed to Flash; ensure the Update Type is set to BMC
       > **`IMPORTANT`** Make sure to check off "Preserve all configuration" otherwise network connectvitity may be lost after reset.

      ![img_5.png](img/fw-gb-1.png)

3. Now repeat this for m001, however for every location `http://pit` is used we need to use `127.0.0.1` instead.

4. Reboot the pit node back into itself:
   ```bash
   pit# bootcurrent=$(efibootmgr | grep -i bootcurrent | awk '{print $NF}')
   pit# efibootmgr -n $bootcurrent
   pit# reboot
   ```

You're now finished with FW updates.
>>>>>>> a9681ad5

<a name="hpe-ilo-upgrades"></a>
### HPE (iLO) Upgrades

Firmware is located on the LiveCD (versions 1.4.6 or higher).

<a name="pre-reqs"></a>
#### Pre-Reqs

- BMCs are reachable; dnsmasq is setup and BMCs show in `/var/lib/misc/dnsmasq.leases`
- Servers can be `off`
- Static entries in dnsmasq are a bonus; helpful but unnecessary.

<a name="gui"></a>
#### GUI

1. From the administrators own machine, SSH tunnel (`-L` creates the tunnel, and `-N` prevents a shell and stubs the connection). One at a time, or all together.
    ```bash
    ssh -L 6443:ncn-m002-mgmt:443 -N $system_name-ncn-m001
    ssh -L 7443:ncn-m003-mgmt:443 -N $system_name-ncn-m001
    ssh -L 8443:ncn-w001-mgmt:443 -N $system_name-ncn-m001
    ssh -L 9443:ncn-w002-mgmt:443 -N $system_name-ncn-m001
    ssh -L 10443:ncn-w003-mgmt:443 -N $system_name-ncn-m001
    ssh -L 11443:ncn-s001-mgmt:443 -N $system_name-ncn-m001
    ssh -L 12443:ncn-s002-mgmt:443 -N $system_name-ncn-m001
    ssh -L 13443:ncn-s003-mgmt:443 -N $system_name-ncn-m001
    ```
2. One at a time in (to prevent log-outs from duplicate SSL/CA) open each and run through the nested steps:

         https://127.0.0.1:6443
         https://127.0.0.1:7443
         https://127.0.0.1:8443
         https://127.0.0.1:9443
         https://127.0.0.1:10443
         https://127.0.0.1:11443
         https://127.0.0.1:12443
         https://127.0.0.1:13443

   1. Login with the default credentials.
   2. On the _Left_, select "Firmware & OS Software"
   3. On the _Right_, select "Upload Firmware"
   4. Select "Remote File" and "Confirm TPM override", and then choose your firmware file:
      - `Remote File URL`: Use the "LiveCD Location" value from the table above.
      - `Confirm TPM Override`: Check this box to confirm the flash.
        ![fw-ilo-4](img/fw-ilo-4.png)
   5. Press **`Flash`** and wait for the upload and flash to complete. iLO may reboot after flash.
   6. Now grab the iLO5 Firmware the same way:
      1. On the _Right_, select "Upload Firmware"
      2. Select "Remote File" and "Confirm TPM override", and then choose your firmware file:
         ![fw-ilo-5](img/fw-ilo-5.png)
      3. Press **`Flash`** and wait for the upload and flash to complete. iLO may reboot after flash.
   7. Cold boot the node, or momentarily press the button (GUI button) to power it on.

3. After the other nodes are completed, the pit node can be updgraded. (Alternatively this could be done first):
   - Repeat the same process, using the external BMC URL for the PIT node's BMC (e.g. https://system-ncn-m001-mgmt)
   - For the `Remote File URL` use `127.0.0.1` instead of `pit` (e.g. http://127.0.0.1/fw/river/hpe/A42_1.38_10_30_2020.signed.flash)
   - Before rebooting the node, save any work and set the `BootNext` to the current boot sessions device:
      ```bash
      pit# bootcurrent=$(efibootmgr | grep -i bootcurrent | awk '{print $NF}')
      pit# efibootmgr -n $bootcurrent
      pit# reboot
      ```

All NCNs are now updated via GUI.

<a name="redfish"></a>
#### Redfish

![redfish.png](img/3rd/redfish.png)

> **Not Ready** This LiveCD bash script is broken, and will be fixed. It will allow remote BIOS and firmware updates and checkout from the pit node.

1. Set login vars for redfish™
    ```bash
   export username=root
   export password=changeme
   ```
2. Invoke `mfw` with the matching firmware (check `ls 1 /var/www/fw/river/hpe` for a list)
    ```bash
    pit# /root/bin/mfw A43_1.30_07_18_2020.signed.flash
    ```

3. Watch status:
    ```bash
    pit# curl -sk -u $username:$password https://$1/redfish/v1/UpdateService | jq |grep -E 'State|Progress|Status'"
    ```

<a name="component-firmware-checkout"></a>
## Component Firmware Checkout

This covers PCIe devices.

> Note: The Mellanox firmware can be updated to minimum spec. using `mlxfwmanager`. The `mlxfwmanager` will fetch updates from online, or it can use a local file (or local web server such as http://pit/).

Find more information for each vendor below:

- [Marvell Upgrades](#marvell-upgrades)
- [Mellanox Upgrades](#mellanox-upgrades)

| Vendor | Model | PSID | Version | Downgrade (Y/n)? | LiveCD Location |
   | :--- | :--- | --- | ---: | :---: | :--- | 
| Marvell | QL41232HQCU-HC |   | 08.50.78 | `NO` | `unavailable`
| Mellanox | MCX416A-BCA* | `CRAY000000001` | 12.28.2006 | `NO` | `http://pit/fw/pcie/images/CRAY000000001.bin`
| Mellanox | MCX515A-CCA* | `MT_0000000011` and `MT_0000000591` | 16.28.2006 | `NO` | `http://pit/fw/pcie/images/MT_0000000011.bin`


<a name="marvell-upgrades"></a>
### Marvell Upgrades

> There are no upgrades at this time for Marvell.

<a name="mellanox-upgrades"></a>
### Mellanox Upgrades

Shasta 1.4 NCNs are # Print name and current state; on an NCN or on the liveCD.

<a name="enable-tools"></a>
#### Enable Tools

MST needs to be started for the tools to work.

```bash
linux# mst status
Starting MST (Mellanox Software Tools) driver set
Loading MST PCI module - Success
Loading MST PCI configuration module - Success
Create devices
Unloading MST PCI module (unused) - Success
```

<a name="check-current-firmware"></a>
#### Check Current Firmware

**Some nodes will not have any Mellanox cards.** If `mlxfwmanager` returns with no devices found after `mst start` was run then this
section should be skipped for that NCN.

1. Start and Run Mellanox Firmware services to check for firmware revision:
   ```bash
   linux# mlxfwmanager
   Querying Mellanox devices firmware ...

   Device #1:
   ----------

     Device Type:      ConnectX5
     Part Number:      MCX515A-CCA_Ax_Bx
     Description:      ConnectX-5 EN network interface card; 100GbE single-port QSFP28; PCIe3.0 x16; tall bracket; ROHS R6
     PSID:             MT_0000000011
     PCI Device Name:  /dev/mst/mt4119_pciconf1
     Base GUID:        506b4b030028505c
     Base MAC:         506b4b28505c
     Versions:         Current        Available
        FW             16.28.4000     N/A
        PXE            3.6.0103       N/A
        UEFI           14.21.0021     N/A

     Status:           No matching image found

   Device #2:
   ----------

     Device Type:      ConnectX5
     Part Number:      MCX515A-CCA_Ax_Bx
     Description:      ConnectX-5 EN network interface card; 100GbE single-port QSFP28; PCIe3.0 x16; tall bracket; ROHS R6
     PSID:             MT_0000000011
     PCI Device Name:  /dev/mst/mt4119_pciconf0
     Base GUID:        98039b03001eda3c
     Base MAC:         98039b1eda3c
     Versions:         Current        Available
        FW             16.28.4000     N/A
        PXE            3.6.0103       N/A
        UEFI           14.21.0021     N/A

     Status:           No matching image found
   ```

2. Download and run the update on the NCN
   ```bash
   ncn# curl -O http://pit/fw/pcie/images/MT_0000000011.bin
   ncn# curl -O http://pit/fw/pcie/images/CRAY000000001.bin
   ncn# mlxfwmanager -u -i ./MT_0000000011.bin -y
   ncn# mlxfwmanager -u -i ./CRAY000000001.bin -y
   ```
4. Update the PIT node:
   ```bash
   ncn# mlxfwmanager -u -i /var/www/fw/pcie/images/MT_0000000011.bin -y
   ncn# mlxfwmanager -u -i /var/www/fw/pcie/images/CRAY000000001.bin -y
   ```

<a name="optional-online-update"></a>
#### Optional Online Update

The non-HSN PCIe cards, like the NCN's management PCIe cards, can obtain updates from the Internet:
- When firmware is not available on the LiveCD _and_
- Internet access is available to the NCN

Simply run this to update the card, after finding the PCI Device Name in the `mlxfwmanager` output:

```bash
ncn# mlxfwmanager -u --online -d /dev/mst/<mst_device_id>
```

[1]: https://cray.my.salesforce.com/apex/Home<|MERGE_RESOLUTION|>--- conflicted
+++ resolved
@@ -193,9 +193,6 @@
 <a name="gigabyte-upgrades"></a>
 ### Gigabyte Upgrades
 
-<<<<<<< HEAD
-![img.png](img/fw-gb-1.png)
-=======
 For Gigabyte upgrades a tftp server needs to be referred to.
 
 <a name="gui"></a>
@@ -252,7 +249,6 @@
    ```
 
 You're now finished with FW updates.
->>>>>>> a9681ad5
 
 <a name="hpe-ilo-upgrades"></a>
 ### HPE (iLO) Upgrades
