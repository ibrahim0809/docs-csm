# Configure Aruba Spine Switch

This page describes how Aruba spine switches are configured.

Depending on the size of the Shasta system the spine switches will serve different purposes. On TDS systems, the NCNs will plug directly into the spine switches, on larger systems with aggregation switches, the spine switches will provide connection between the aggregation switches.

Switch Models used
JL635A Aruba 8325-48Y8C and JL636A Aruba 8325-32C

They run in a high availability pair and use VSX to provide redundancy.

Requirements:
    - Three connections between the switches, two of these are used for the ISL (Inter switch link) and one used for the keepalive.
    - The ISL uses 100GB ports and the keepalive will be a 100GB port on the JL636A and a 25GB port on the JL635A.

Here is an example snippet from a spine switch on the SHCD.

The ISL ports are 31 and 32 on both spine switches.
The keepalive is port 27.

| Source | Source Label Info | Destination Label Info | Destination | Description | Notes
| --- | --- | ---| --- | --- | --- |
| sw-100g01 | x3105u40-j32 | x3105u41-j32 | sw-100g02 | 100g-1m-DAC | |
| sw-100g01 | x3105u40-j31 | x3105u41-j31 | sw-100g02 | 100g-1m-DAC | |
| sw-100g01 | x3105u40-j27 | x3105u41-j27 | sw-100g02 | 100g-1m-DAC | keepalive |

It is assumed that you have connectivity to the switch and have done the [Configure Aruba Management Network Base](configure_aruba_management_network_base.md) procedure.

## Configure VSX

1. Create the keepalive VRF on both switches.

   ```
   sw-spine-001 & sw-spine-002 (config)#
       vrf keepalive
   ```

1. Setup the keepalive link.
   This will require a unique IP on both switches. The IP is in its own VRF so this address will not be reachable from anywhere besides the spine pair.

   ```
   sw-spine-001(config)# 
       int 1/1/27
       no shutdown 
       vrf attach keepalive   
       description VSX keepalive
       ip address 192.168.255.0/31

   sw-spine-002(config)#
       int 1/1/27
       no shutdown
       vrf attach keepalive
       description VSX keepalive
       ip address 192.168.255.1/31
   ```

1. Create the ISL lag on both switches.

   ```
   sw-spine-001 & sw-spine-002 (config)#
       interface lag 256
       no shutdown 
       description ISL link
       no routing
       vlan trunk native 1 tag
       vlan trunk allowed all
       lacp mode active
   ```
1. Add the ISL ports to the LAG, these are two of the ports connected between the switches.

   ```
   sw-spine-001 & sw-spine-002 (config)#
       int 1/1/31-1/1/32
       no shutdown
       mtu 9198
       lag 99
   ```

1. Create the VSX instance and setup the keepalive link.

   ```
   sw-spine-001(config)# 
       no ip icmp redirect
       vsx
       system-mac 02:01:00:00:01:00
       inter-switch-link lag 99
       role primary
       keepalive peer 192.168.255.1 source 192.168.255.0 vrf keepalive
       linkup-delay-timer 600
       vsx-sync vsx-global

   sw-spine-002(config)#
       no ip icmp redirect
       vsx
       system-mac 02:01:00:00:01:00
       inter-switch-link lag 99
       role secondary
       keepalive peer 192.168.255.0 source 192.168.255.1 vrf keepalive
       linkup-delay-timer 600
       vsx-sync vsx-global

   ```
1. At this point you should have an Established VSX session

   ```
   sw-spine-001 # show vsx brief 
   ISL State                              : In-Sync
   Device State                           : Sync-Primary
   Keepalive State                        : Keepalive-Established
   Device Role                            : secondary
   Number of Multi-chassis LAG interfaces : 0
   ```
## Configure VLAN

**Cray Site Init (CSI) generates the IPs used by the system, below are samples only.**
The VLAN information is located in the network YAML files. Below are examples.

1. The spine switches will have VLAN interfaces in NMN, HMN, and CAN networks.

   ```
   sif-ncn-m001-pit:/var/www/ephemeral/prep/sif/networks # cat NMN.yaml
   SNIPPET
     - ip_address: 10.252.0.2
       name: sw-spine-001
       comment: x3000c0h12s1
       aliases: []
     - ip_address: 10.252.0.3
       name: sw-spine-002
       comment: x3000c0h13s1
       aliases: []
     name: network_hardware
     net-name: NMN
     vlan_id: 2
     comment: ""
     gateway: 10.252.0.1
   ```
   ```
   sif-ncn-m001-pit:/var/www/ephemeral/prep/sif/networks # cat HMN.yaml
   SNIPPET
     - ip_address: 10.254.0.2
       name: sw-spine-001
       comment: x3000c0h12s1
       aliases: []
     - ip_address: 10.254.0.3
       name: sw-spine-002
       comment: x3000c0h13s1
       aliases: []
     name: network_hardware
     net-name: HMN
     vlan_id: 4
     comment: ""
     gateway: 10.254.0.1
   ```
   ```
   sif-ncn-m001-pit:/var/www/ephemeral/prep/sif/networks # cat CAN.yaml
   SNIPPET
     - ip_address: 10.102.11.2
       name: can-switch-1
       comment: ""
       aliases: []
     - ip_address: 10.102.11.3
       name: can-switch-2
       comment: ""
       aliases: []
     net-name: CAN
     vlan_id: 7
     comment: ""
     gateway: 10.102.11.1
   ```

1. Below is an example of spine switch IP addressing based on the network .yaml files from above.

   | VLAN | Spine01 | Spine02 | Purpose |
   | --- | --- | ---| --- |
   | 2 | 10.252.0.2/17| 10.252.0.3/17 | River Node Management |
   | 4 | 10.254.0.2/17| 10.254.0.3/17 | River Hardware Management |
   | 7 | 10.102.11.2/24| 10.102.11.3/24 | Customer Access |

1. NMN VLAN config

   ```
   sw-spine-001(config)# 
       vlan 2
       interface vlan2
       vsx-sync active-gateways
       ip address 10.252.0.2/17
       active-gateway ip mac 12:01:00:00:01:00
       active-gateway ip 10.252.0.1
       ip mtu 9198
       ip helper-address 10.92.100.222
       exit

   sw-spine-002(config)# 
       vlan 2
       interface vlan2
       vsx-sync active-gateways
       ip address 10.252.0.3/17
       active-gateway ip mac 12:01:00:00:01:00
       active-gateway ip 10.252.0.1
       ip mtu 9198
       ip helper-address 10.92.100.222
       exit
   ```
1. HMN VLAN config

   ```
   sw-spine-001(config)#
       vlan 4
       interface vlan4
       vsx-sync active-gateways
       ip address 10.254.0.2/17
       active-gateway ip mac 12:01:00:00:01:00
       active-gateway ip 10.254.0.1
       ip mtu 9198
       ip helper-address 10.94.100.222
       exit

   sw-spine-002(config)# 
       vlan 4
       interface vlan4
       vsx-sync active-gateways
       ip address 10.254.0.3/17
       active-gateway ip mac 12:01:00:00:01:00
       active-gateway ip 10.254.0.1
       ip mtu 9198
       ip helper-address 10.94.100.222
       exit
   ```
1. CAN VLAN config

   ```
   sw-spine-001(config)#
       interface vlan 7
       vsx-sync active-gateways
       ip mtu 9198
       ip address 10.102.11.2/24
       active-gateway ip mac 12:01:00:00:01:00
       active-gateway ip 10.102.11.1
       ip helper-address 10.92.100.222

   sw-spine-002(config)#
       interface vlan 7
       vsx-sync active-gateways
       ip mtu 9198
       ip address 10.102.11.3/24
       active-gateway ip mac 12:01:00:00:01:00
       active-gateway ip 10.102.11.1
       ip helper-address 10.92.100.222
   ```

## Configure Uplink
The uplink ports are the ports connecting the spine switches to the downstream switches, these switches can be aggregation, leaf, or spine switches.

1. Create the LAG.

   ```
   sw-spine-001 & sw-spine-002 (config)#
   interface lag 1 multi-chassis
       no shutdown
       no routing
       vlan trunk native 1
       vlan trunk allowed all
       lacp mode active
       exit
   ```

1. Add ports to the LAG

   ```
   sw-spine-001 & sw-spine-002 (config)#
   interface 1/1/1 - 1/1/2
       no shutdown
       mtu 9198
       lag 1
       exit
   ```
## Configure ACL

These ACLs are designed to block traffic from the node management network to and from the hardware management network.

1. The first step is to create the access list, once it is created we have to apply it to a VLAN.

   NOTE: these are examples only, the IP addresses below need to match what was generated by CSI.

   ```
   sw-spine-001 & sw-spine-002 (config)#
       access-list ip nmn-hmn
       10 deny any 10.252.0.0/255.255.128.0 10.254.0.0/255.255.128.0 
       20 deny any 10.252.0.0/255.255.128.0 10.104.0.0/255.252.0.0
       30 deny any 10.254.0.0/255.255.128.0 10.252.0.0/255.255.128.0 
       40 deny any 10.254.0.0/255.255.128.0 10.100.0.0/255.252.0.0
       50 deny any 10.100.0.0/255.252.0.0 10.254.0.0/255.255.128.0 
       60 deny any 10.100.0.0/255.252.0.0 10.104.0.0/255.252.0.0
       70 deny any 10.104.0.0/255.252.0.0 10.252.0.0/255.255.128.0 
       80 deny any 10.104.0.0/255.252.0.0 10.100.0.0/255.252.0.0
       90 permit any any any
   ```

<<<<<<< HEAD
1. Apply ACL to a VLANs.
=======
1. Apply ACL to VLANs
>>>>>>> 65ffa727

   ```
   sw-spine-001 & sw-spine-002 (config)#
       vlan 2
       name RVR_NMN
       apply access-list ip nmn-hmn in
       apply access-list ip nmn-hmn out
       vlan 4
       name RVR_HMN
       apply access-list ip nmn-hmn in
       apply access-list ip nmn-hmn out
   ```
## Configure Spanning-tree

1. The following config is applied to Aruba spine switches.

   ```
   sw-spine-001 & sw-spine-002 (config)#
       spanning-tree mode rpvst
       spanning-tree
       spanning-tree priority 7
       spanning-tree vlan 1,2,4,7
   ```

## Configure OSPF

1. OSPF is a dynamic routing protocol used to exchange routes.
	   It provides reachability from the MTN networks to NMN/Kubernetes networks.
   The router-id used here is the NMN IP address. (VLAN 2 IP) 

   ```
   sw-spine-001 & sw-spine-002 (config)#
       router ospf 1
       router-id 10.252.0.x
       interface vlan2
       ip ospf 1 area 0.0.0.2
       interface vlan4
       ip ospf 1 area 0.0.0.4
       redistribute bgp
   ```

## Configure NTP

1. The IPs used here will be the first three worker nodes on the NMN network. These can be found in NMN.yaml.

   ```
   sw-spine-001 & sw-spine-002 (config)#
       ntp server 10.252.1.7
       ntp server 10.252.1.8
       ntp server 10.252.1.9
       ntp enable
   ```

## Configure DNS

1. This will point to the unbound DNS server. 

   ```
   sw-spine-001 & sw-spine-002 (config)#
       ip dns server-address 10.92.100.225
   ```

## Configure Edge port

- These are ports that are connected to NCNs.

1. Worker and master node configuration
   Refer to [Cable Management Network Servers](cable_management_network_servers.md) for cabling specs. 

   ```
   sw-spine-001 & sw-spine-002 (config)#
       interface lag 4 multi-chassis
       no shutdown
       description w001
       no routing
       vlan trunk native 1
       vlan trunk allowed 1-2,4,7
       lacp mode active
       lacp fallback
       spanning-tree bpdu-guard
       spanning-tree port-type admin-edge
       exit

   sw-spine-001 & sw-spine-002 (config)#
       interface 1/1/7
       no shutdown
       mtu 9198
       lag 4
       exit
   ```

1. Aruba Storage port configuration (future use)
   These will be configured, but the ports will be shut down until needed.
   These are OCP and PCIe port 2 on storage nodes.

   ```
   sw-spine-001 & sw-spine-002 (config)#
       interface 1/1/7
       shutdown
       mtu 9198
       lag 4
       exit
   ```
1. Aruba LAG Configuration

   ```
   sw-spine-001 & sw-spine-002 (config)#
       interface lag 4 multi-chassis
       shutdown
       no routing
       vlan access 10
       lacp mode active
       lacp fallback
       spanning-tree bpdu-guard
       spanning-tree port-type admin-edge
       exit
   ```

## Configure User Access/Login/Application node port
- One connection will go to a NMN(VLAN2) access port, this is where the UAN will pxe boot and communicate with internal systems. (see SHCD for UAN cabling).
- ONE OF THESE PORTS IS SHUTDOWN.
- One Bond (two connections) will be going to the MLAG/VSX pair of switches. This will be a TRUNK port for the CAN connection.

1. Aruba UAN NMN Configuration
   One port is shutdown.

   ```
   sw-spine-001 (config)#
       interface 1/1/16
       no shutdown
       mtu 9198
       no routing
       vlan access 2
       spanning-tree bpdu-guard
       spanning-tree port-type admin-edge
       exit

   sw-spine-002 (config)#
       interface 1/1/16
       shutdown
       mtu 9198
       no routing
       vlan access 2
       spanning-tree bpdu-guard
       spanning-tree port-type admin-edge
       exit
   ```

1. Aruba UAN CAN Configuration

   Port Configuration is the same on both switches.

   ```
   sw-spine-001 & sw-spine-002 (config)#
       interface lag 17 multi-chassis
       no shutdown
       no routing
       vlan trunk native 1
       vlan trunk allowed 7
       lacp mode active
       lacp fallback
       spanning-tree bpdu-guard
       spanning-tree port-type admin-edge
       exit

   sw-spine-001 & sw-spine-002 (config)#
       interface 1/1/17
       no shutdown
       mtu 9198
       lag 17
   ```

## Save configuration

   ```
   sw-spine-001(config)# exit
   sw-spine-001# write memory
   ```


## Show Running Configuration

   ```
   sw-spine-001# show running-config
   ```<|MERGE_RESOLUTION|>--- conflicted
+++ resolved
@@ -296,11 +296,7 @@
        90 permit any any any
    ```
 
-<<<<<<< HEAD
-1. Apply ACL to a VLANs.
-=======
 1. Apply ACL to VLANs
->>>>>>> 65ffa727
 
    ```
    sw-spine-001 & sw-spine-002 (config)#
