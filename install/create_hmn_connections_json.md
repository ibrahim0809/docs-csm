# Create HMN Connections JSON
### About this task

The following procedure shows the process for generating the `hmn_connections.json` from the system's SHCD Excel document. This process is typically needed when generating the `hmn_connections.json` file for a new system, or regenerating it when system's SHCD is changed (specifically the HMN tab). The hms-shcd-parser tool can be used to generate the `hmn_connections.json` file.

The [SHCD/HMN Connections Rules document](shcd_hmn_connections_rules.md) explains the expected naming conventions and rules for the HMN tab of the SHCD, and the `hmn_connections.json` file.

### Prerequisites
* SHCD Excel file for your system
* Podman is available
    > Podman is available on the CSM LiveCD, and is installed onto a NCN when being used as an environment to create the CSM PIT in the [Bootstrap PIT Node from LiveCD USB](bootstrap_livecd_usb.md) or [Bootstrap Pit Node from LiveCD Remote ISO](bootstrap_livecd_remote_iso.md) procedures.

### Procedure
1. Inspect the HMN tab of the SHCD to verify that it does not have unexpected data in columns J through U in row 20 or below. If any unexpected data is present in this region of the HMN tab it will end up in the generated `hmn_connections.json`, and needs to be removed before generating the `hmn_connections.json` file. Unexpected data is anything other than HMN cabling information, such as another table placed below the HMN cabling information. Any data above row 20 will not interfere when generating `hmn_connections.json`.

    For example, below is an example a unexpected table present underneath HMN cabling information in rows 26 to 29. Note the HMN cabling information was truncated for brevity.
    ![Screen Shot of unexpected data in the HMN tab of a SHCD](../img/install/shcd-hmn-tab-unexpected-data.png)

2. Load the hms-shcd-parser container image from the CSM release distribution into Podman.
    > The `CSM_RELEASE` environment variable is expected to to be set from the [Bootstrap PIT Node from LiveCD USB](bootstrap_livecd_usb.md) or [Bootstrap Pit Node from LiveCD Remote ISO](bootstrap_livecd_remote_iso.md) procedures.
    > 
    > It is expected that current directory contains the directory of the extracted CSM release tarball. 

    Determine the version of the hms-shcd-praser container image:
    ```bash
    linux# SHCD_PARSER_VERSION=$(realpath ./${CSM_RELEASE}/docker/dtr.dev.cray.com/cray/hms-shcd-parser* | egrep  -o '[0-9]+\.[0-9]+\.[0-9]+$')
    linux# echo $SHCD_PARSER_VERSION
    ```

    Load the hms-shcd-parser container image into Podman:
    ```bash
    linux# ./${CSM_RELEASE}/hack/load-container-image.sh dtr.dev.cray.com/cray/hms-shcd-parser:$SHCD_PARSER_VERSION
    ```

3. Copy over the system's SHCD over the machine being used to prepare the `hmn_connections.json` file.

<<<<<<< HEAD
    Load the hms-shcd-parser docker image. This script will load the image into either Podman or Docker.
    ```
    linux# ${CSM_RELEASE}/hack/load-container-image.sh dtr.dev.cray.com/cray/hms-shcd-parser:1.5.0
    ```
=======
>>>>>>> edbee7b7
4. Set environment to point to the system's SHCD Excel file:
    > Note: Make sure to quote the SHCD file path if there are spaces in the document's filename.

    ```bash
    linux# export SHCD_FILE="/path/to/systems/SHCD.xlsx"
    ```

5. Generate the hmn_connections.json file from the SHCD. This will either create or overwrite the `hmn_connections.json` file in the current directory:

<<<<<<< HEAD
    __If using Podman__:
    ```
    linux# podman run --rm -it --name hms-shcd-parser -v "$(realpath "$SHCD_FILE")":/input/shcd_file.xlsx -v "$(pwd)":/output dtr.dev.cray.com/cray/hms-shcd-parser:1.5.0
    ```

    __If using Docker__:
    ```
    linux# docker run --rm -it --name hms-shcd-parser -v "$(realpath "$SHCD_FILE")":/input/shcd_file.xlsx -v "$(pwd)":/output dtr.dev.cray.com/cray/hms-shcd-parser:1.5.0
=======
    ```bash
    linux# podman run --rm -it --name hms-shcd-parser -v "$(realpath "$SHCD_FILE")":/input/shcd_file.xlsx -v "$(pwd)":/output dtr.dev.cray.com/cray/hms-shcd-parser:$SHCD_PARSER_VERSION
>>>>>>> edbee7b7
    ```<|MERGE_RESOLUTION|>--- conflicted
+++ resolved
@@ -34,13 +34,6 @@
 
 3. Copy over the system's SHCD over the machine being used to prepare the `hmn_connections.json` file.
 
-<<<<<<< HEAD
-    Load the hms-shcd-parser docker image. This script will load the image into either Podman or Docker.
-    ```
-    linux# ${CSM_RELEASE}/hack/load-container-image.sh dtr.dev.cray.com/cray/hms-shcd-parser:1.5.0
-    ```
-=======
->>>>>>> edbee7b7
 4. Set environment to point to the system's SHCD Excel file:
     > Note: Make sure to quote the SHCD file path if there are spaces in the document's filename.
 
@@ -50,17 +43,6 @@
 
 5. Generate the hmn_connections.json file from the SHCD. This will either create or overwrite the `hmn_connections.json` file in the current directory:
 
-<<<<<<< HEAD
-    __If using Podman__:
-    ```
-    linux# podman run --rm -it --name hms-shcd-parser -v "$(realpath "$SHCD_FILE")":/input/shcd_file.xlsx -v "$(pwd)":/output dtr.dev.cray.com/cray/hms-shcd-parser:1.5.0
-    ```
-
-    __If using Docker__:
-    ```
-    linux# docker run --rm -it --name hms-shcd-parser -v "$(realpath "$SHCD_FILE")":/input/shcd_file.xlsx -v "$(pwd)":/output dtr.dev.cray.com/cray/hms-shcd-parser:1.5.0
-=======
     ```bash
     linux# podman run --rm -it --name hms-shcd-parser -v "$(realpath "$SHCD_FILE")":/input/shcd_file.xlsx -v "$(pwd)":/output dtr.dev.cray.com/cray/hms-shcd-parser:$SHCD_PARSER_VERSION
->>>>>>> edbee7b7
     ```