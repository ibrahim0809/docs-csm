--- conflicted
+++ resolved
@@ -407,15 +407,10 @@
         ldapSearchBase: dc=dcldap,dc=dit
         ```
 
-<<<<<<< HEAD
-1.  If there is no requirement to resolve external hostnames or no upstream DNS server
-    then remove the DNS forwarding configuration from the `cray-dns-unbound` service.
-=======
 1.  If you need to resolve outside hostnames, you will need to configure
     forwarding in the cray-dns-unbound service. For example, if you are using a
     hostname and not an IP address for the upstream LDAP server in step 4 above, you
     will need to be able to resolve that hostname.
->>>>>>> 95f00750
 
     Default configuration:
 
