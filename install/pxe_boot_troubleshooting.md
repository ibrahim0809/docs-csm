

# PXE Boot Troubleshooting

This page is designed to cover various issues that arise when trying to PXE boot nodes in an HPE Cray EX system.

* [Configuration required for PXE booting](#required-configuration)
* [Switch Configuration](#switch-configuration)
    * [Aruba Configuration](#aruba-configuration)
    * [Mellanox Configuration](#mellanox-configuration)
* [Next steps](#next-steps)
    * [Restart BSS](#restart-bss)
    * [Restart KEA](#restart-kea)
    * [Missing BSS Data](#missing-bss-data)

In order for PXE booting to work successfully, the management network switches need to be configured correctly.

<a name="#required-configuration"></a>
## Configuration required for PXE booting

To successfully PXE boot nodes, the following is required:

- The IP helper-address must be configured on VLAN 1,2,4,7. This will be where the layer 3 gateway exists (spine or aggregation)
- The virtual-IP/VSX/MAGP IP address must be configured on VLAN 1,2,4,7.
- There must be a static route pointing to the TFTP server (Aruba Only).
- ncn-m001 needs an active gateway on VLAN1 this can be identified from MTL.yaml generated from CSI.
- ncn-m001 needs an IP helper-address on VLAN1 pointing to 10.92.100.222.

Snippet of MTL.yaml:

```yaml
  name: network_hardware
  net-name: MTL
  vlan_id: 0
  comment: ""
  gateway: 10.1.0.1
```
<<<<<<< HEAD

## Aruba Configuration
=======

<a name="#switch-configuration"></a>
## Switch Configuration

<a name="#aruba-configuration"></a>
### Aruba Configuration

Check the configuration for `interface vlan x`
This configuration will be the same on BOTH Switches (except the `ip address`).
You will see that there is an `active-gateway` and `ip helper-address` configured.

```
sw-spine-001(config)# int vlan 1,2,4,7
sw-spine-001(config-if-vlan-<1,2,4,7>)# show run current-context
```
Ouput
```
interface vlan 1
    ip mtu 9198
    ip address 10.1.0.2/16
    active-gateway ip mac 12:00:00:00:6b:00
    active-gateway ip 10.1.0.1
    ip helper-address 10.92.100.222
interface vlan 2
    vsx-sync active-gateways
    ip mtu 9198
    ip address 10.252.0.2/17
    active-gateway ip mac 12:01:00:00:01:00
    active-gateway ip 10.252.0.1
    ip helper-address 10.92.100.222
    ip ospf 1 area 0.0.0.0
interface vlan 4
    vsx-sync active-gateways
    ip mtu 9198
    ip address 10.254.0.2/17
    active-gateway ip mac 12:01:00:00:01:00
    active-gateway ip 10.254.0.1
    ip helper-address 10.94.100.222
    ip ospf 1 area 0.0.0.0
interface vlan 7
    ip mtu 9198
    ip address 10.103.11.1/24
    active-gateway ip mac 12:01:00:00:01:00
    active-gateway ip 10.103.11.111
    ip helper-address 10.92.100.222
```

If any of this configuration is missing, you will need to update it to BOTH switches.
```
sw-spine-002# conf t
sw-spine-002(config)# int vlan 1
sw-spine-002(config-if-vlan)# ip helper-address 10.92.100.222
sw-spine-002(config-if-vlan)# active-gateway ip mac 12:01:00:00:01:00
sw-spine-002(config-if-vlan)# active-gateway ip 10.1.0.1

sw-spine-002# conf t
sw-spine-002(config)# int vlan 2
sw-spine-002(config-if-vlan)# ip helper-address 10.92.100.222
sw-spine-002(config-if-vlan)# active-gateway ip mac 12:01:00:00:01:00
sw-spine-002(config-if-vlan)# active-gateway ip 10.252.0.1

sw-spine-002# conf t
sw-spine-002(config)# int vlan 4
sw-spine-002(config-if-vlan)# ip helper-address 10.94.100.222
sw-spine-002(config-if-vlan)# active-gateway ip mac 12:01:00:00:01:00

sw-spine-002# conf t
sw-spine-002(config)# int vlan 7
sw-spine-002(config-if-vlan)# ip helper-address 10.92.100.222
sw-spine-002(config-if-vlan)# active-gateway ip mac 12:01:00:00:01:00
sw-spine-002(config-if-vlan)# active-gateway ip xxxxxxx
sw-spine-002(config-if-vlan)# write mem
```

Verify the route to the TFTP server is in place.
This is a static route to get to the TFTP server via a worker node.
You can get the worker node IP address from `NMN.yaml` from CSI-generated data.
```
  - ip_address: 10.252.1.9
    name: ncn-w001
    comment: x3000c0s4b0n0
    aliases:
```

```
sw-spine-002(config)# show ip route static
```
output
```

Displaying ipv4 routes selected for forwarding

'[x/y]' denotes [distance/metric]

0.0.0.0/0, vrf default
    via  10.103.15.209,  [1/0],  static
10.92.100.60/32, vrf default
    via  10.252.1.7,  [1/0],  static
```
You can see that the route is `10.92.100.60/32 via 10.252.1.7` with `10.252.1.7` being the worker node.
>>>>>>> fe1f502b

1.  Check the configuration for `interface vlan x`.

    This configuration will be the same on BOTH Switches (except the `ip address`).
    There will be an `active-gateway` and `ip helper-address` configured.

    ```bash
    sw-spine-001(config)# int vlan 1,2,4,7
    sw-spine-001(config-if-vlan-<1,2,4,7>)# show run current-context
    ```

    Example ouput:

    ```
    interface vlan 1
        ip mtu 9198
        ip address 10.1.0.2/16
        active-gateway ip mac 12:00:00:00:6b:00
        active-gateway ip 10.1.0.1
        ip helper-address 10.92.100.222
    interface vlan 2
        vsx-sync active-gateways
        ip mtu 9198
        ip address 10.252.0.2/17
        active-gateway ip mac 12:01:00:00:01:00
        active-gateway ip 10.252.0.1
        ip helper-address 10.92.100.222
        ip ospf 1 area 0.0.0.0
    interface vlan 4
        vsx-sync active-gateways
        ip mtu 9198
        ip address 10.254.0.2/17
        active-gateway ip mac 12:01:00:00:01:00
        active-gateway ip 10.254.0.1
        ip helper-address 10.94.100.222
        ip ospf 1 area 0.0.0.0
    interface vlan 7
        ip mtu 9198
        ip address 10.103.11.1/24
        active-gateway ip mac 12:01:00:00:01:00
        active-gateway ip 10.103.11.111
        ip helper-address 10.92.100.222
    ```

1.  If any of this configuration is missing, update it to BOTH switches.

    ```bash
    sw-spine-002# conf t
    sw-spine-002(config)# int vlan 1
    sw-spine-002(config-if-vlan)# ip helper-address 10.92.100.222
    sw-spine-002(config-if-vlan)# active-gateway ip mac 12:01:00:00:01:00
    sw-spine-002(config-if-vlan)# active-gateway ip 10.1.0.1

    sw-spine-002# conf t
    sw-spine-002(config)# int vlan 2
    sw-spine-002(config-if-vlan)# ip helper-address 10.92.100.222
    sw-spine-002(config-if-vlan)# active-gateway ip mac 12:01:00:00:01:00
    sw-spine-002(config-if-vlan)# active-gateway ip 10.252.0.1

    sw-spine-002# conf t
    sw-spine-002(config)# int vlan 4
    sw-spine-002(config-if-vlan)# ip helper-address 10.94.100.222
    sw-spine-002(config-if-vlan)# active-gateway ip mac 12:01:00:00:01:00

    sw-spine-002# conf t
    sw-spine-002(config)# int vlan 7
    sw-spine-002(config-if-vlan)# ip helper-address 10.92.100.222
    sw-spine-002(config-if-vlan)# active-gateway ip mac 12:01:00:00:01:00
    sw-spine-002(config-if-vlan)# active-gateway ip xxxxxxx
    sw-spine-002(config-if-vlan)# write mem
    ```

1.  Verify the route to the TFTP server is in place.

    This is a static route to get to the TFTP server via a worker node.

    The worker node IP address is in `NMN.yaml` from CSI-generated data.

    ```
      - ip_address: 10.252.1.9
        name: ncn-w001
        comment: x3000c0s4b0n0
        aliases:
    ```

    ```bash
    sw-spine-002(config)# show ip route static
    ```

    Example output:

    ```
    Displaying ipv4 routes selected for forwarding

    '[x/y]' denotes [distance/metric]

    0.0.0.0/0, vrf default
      via  10.103.15.209,  [1/0],  static
    10.92.100.60/32, vrf default
      via  10.252.1.7,  [1/0],  static
    ```

    In this example, the route is `10.92.100.60/32 via 10.252.1.7`, with `10.252.1.7` being the worker node.

    If that static route is missing, add it.

    ```bash
    sw-spine-001(config)# ip route 10.92.100.60/32 10.252.1.7
    ```

<a name="#mellanox-configuration"></a>
### Mellanox Configuration

<<<<<<< HEAD
1.  Check the configuration for `interface vlan 1`.

    This configuration will be the same on BOTH Switches (except the `ip address`).
    `magp` and `ip dhcp relay` will be configured.

    ```bash
    sw-spine-001 [standalone: master] # show run int vlan 1
    ```

    Example output:

    ```bash
    interface vlan 1
    interface vlan 1 ip address 10.1.0.2/16 primary
    interface vlan 1 ip dhcp relay instance 2 downstream
    interface vlan 1 magp 1
    interface vlan 1 magp 1 ip virtual-router address 10.1.0.1
    interface vlan 1 magp 1 ip virtual-router mac-address 00:00:5E:00:01:01
    ```

1.  If this configuration is missing, add it to BOTH switches.

    ```bash
    sw-spine-001 [standalone: master] # conf t
    sw-spine-001 [standalone: master] (config) # interface vlan 1 magp 1
    sw-spine-001 [standalone: master] (config interface vlan 1 magp 1) # ip virtual-router address 10.1.0.1
    sw-spine-001 [standalone: master] (config interface vlan 1 magp 1) # ip virtual-router mac-address 00:00:5E:00:01:01
    sw-spine-001 [standalone: master] # conf t
    sw-spine-001 [standalone: master] (config) # ip dhcp relay instance 2 vrf default
    sw-spine-001 [standalone: master] (config) # ip dhcp relay instance 2 address 10.92.100.222
    sw-spine-001 [standalone: master] (config) # interface vlan 2 ip dhcp relay instance 2 downstream
    ```

1.  Verify the VLAN 1 MAGP configuration.

    ```bash
    sw-spine-001 [standalone: master] # show magp 1
    ```
    Example output:
    
    ```
    MAGP 1:
      Interface vlan: 1
      Admin state   : Enabled
      State         : Master
      Virtual IP    : 10.1.0.1
      Virtual MAC   : 00:00:5E:00:01:01
    ```

1.  Verify the DHCP relay configuration.

    ```bash
    sw-spine-001 [standalone: master] (config) # show ip dhcp relay instance 2
    ```

    Example output:

    ```
    VRF Name: default

    DHCP Servers:
      10.92.100.222

    DHCP relay agent options:
      always-on         : Disabled
      Information Option: Disabled
      UDP port          : 67
      Auto-helper       : Disabled

    -------------------------------------------
    Interface   Label             Mode
    -------------------------------------------
    vlan1       N/A               downstream
    vlan2       N/A               downstream
    vlan7       N/A               downstream
    ```

1.  Verify that the route to the TFTP server and the route for the ingress gateway are available.

    ```bash
    sw-spine-001 [standalone: master] # show ip route 10.92.100.60
    ```

    Example output:

    ```
    Flags:
      F: Failed to install in H/W
      B: BFD protected (static route)
      i: BFD session initializing (static route)
      x: protecting BFD session failed (static route)
      c: consistent hashing
      p: partial programming in H/W

    VRF Name default:
      ------------------------------------------------------------------------------------------------------
      Destination       Mask              Flag     Gateway           Interface        Source     AD/M
      ------------------------------------------------------------------------------------------------------
      default           0.0.0.0           c        10.101.15.161     eth1/12          static     1/1
      10.92.100.60      255.255.255.255   c        10.252.0.5        vlan2            bgp        200/0
                                          c        10.252.0.6        vlan2            bgp        200/0
                                          c        10.252.0.7        vlan2            bgp        200/0
    ```

    ```bash
    sw-spine-001 [standalone: master] # show ip route 10.92.100.71
    ```

    Example output:

    ```
    Flags:
      F: Failed to install in H/W
      B: BFD protected (static route)
      i: BFD session initializing (static route)
      x: protecting BFD session failed (static route)
      c: consistent hashing
      p: partial programming in H/W

    VRF Name default:
      ------------------------------------------------------------------------------------------------------
      Destination       Mask              Flag     Gateway           Interface        Source     AD/M
      ------------------------------------------------------------------------------------------------------
      default           0.0.0.0           c        10.101.15.161     eth1/12          static     1/1
      10.92.100.71      255.255.255.255   c        10.252.0.5        vlan2            bgp        200/0
                                          c        10.252.0.6        vlan2            bgp        200/0
                                          c        10.252.0.7        vlan2            bgp        200/0
    ```

    If these routes are missing, refer to [Update BGP Neighbors](../operations/network/metallb_bgp/Update_BGP_Neighbors.md).
=======
Check the configuration for `interface vlan 1`
This configuration will be the same on BOTH Switches (except the `ip address`).
You will see that there is `magp` and `ip dhcp relay` configured.

```
sw-spine-001 [standalone: master] # show run int vlan 1
```
output
```
interface vlan 1
interface vlan 1 ip address 10.1.0.2/16 primary
interface vlan 1 ip dhcp relay instance 2 downstream
interface vlan 1 magp 1
interface vlan 1 magp 1 ip virtual-router address 10.1.0.1
interface vlan 1 magp 1 ip virtual-router mac-address 00:00:5E:00:01:01
```
If this configuration is missing, you will need to add it to BOTH switches.
```
sw-spine-001 [standalone: master] # conf t
sw-spine-001 [standalone: master] (config) # interface vlan 1 magp 1
sw-spine-001 [standalone: master] (config interface vlan 1 magp 1) # ip virtual-router address 10.1.0.1
sw-spine-001 [standalone: master] (config interface vlan 1 magp 1) # ip virtual-router mac-address 00:00:5E:00:01:01
sw-spine-001 [standalone: master] # conf t
sw-spine-001 [standalone: master] (config) # ip dhcp relay instance 2 vrf default
sw-spine-001 [standalone: master] (config) # ip dhcp relay instance 2 address 10.92.100.222
sw-spine-001 [standalone: master] (config) # interface vlan 2 ip dhcp relay instance 2 downstream
```
You can then verify the VLAN 1 MAGP configuration.
```
sw-spine-001 [standalone: master] # show magp 1
```
output
```

MAGP 1:
  Interface vlan: 1
  Admin state   : Enabled
  State         : Master
  Virtual IP    : 10.1.0.1
  Virtual MAC   : 00:00:5E:00:01:01
```
Verify the DHCP relay configuration

```
sw-spine-001 [standalone: master] (config) # show ip dhcp relay instance 2
```
output
```

VRF Name: default

DHCP Servers:
  10.92.100.222

DHCP relay agent options:
  always-on         : Disabled
  Information Option: Disabled
  UDP port          : 67
  Auto-helper       : Disabled

-------------------------------------------
Interface   Label             Mode
-------------------------------------------
vlan1       N/A               downstream
vlan2       N/A               downstream
vlan7       N/A               downstream
```

Verify that the route to the TFTP server and the route for the ingress gateway are available.

```
sw-spine-001 [standalone: master] # show ip route 10.92.100.60
```

```

Flags:
  F: Failed to install in H/W
  B: BFD protected (static route)
  i: BFD session initializing (static route)
  x: protecting BFD session failed (static route)
  c: consistent hashing
  p: partial programming in H/W

VRF Name default:
  ------------------------------------------------------------------------------------------------------
  Destination       Mask              Flag     Gateway           Interface        Source     AD/M
  ------------------------------------------------------------------------------------------------------
  default           0.0.0.0           c        10.101.15.161     eth1/12          static     1/1
  10.92.100.60      255.255.255.255   c        10.252.0.5        vlan2            bgp        200/0
                                      c        10.252.0.6        vlan2            bgp        200/0
                                      c        10.252.0.7        vlan2            bgp        200/0
```

```
sw-spine-001 [standalone: master] # show ip route 10.92.100.71
```

```

Flags:
  F: Failed to install in H/W
  B: BFD protected (static route)
  i: BFD session initializing (static route)
  x: protecting BFD session failed (static route)
  c: consistent hashing
  p: partial programming in H/W

VRF Name default:
  ------------------------------------------------------------------------------------------------------
  Destination       Mask              Flag     Gateway           Interface        Source     AD/M
  ------------------------------------------------------------------------------------------------------
  default           0.0.0.0           c        10.101.15.161     eth1/12          static     1/1
  10.92.100.71      255.255.255.255   c        10.252.0.5        vlan2            bgp        200/0
                                      c        10.252.0.6        vlan2            bgp        200/0
                                      c        10.252.0.7        vlan2            bgp        200/0
```
If these routes are missing please see [Update BGP Neighbors](../operations/network/metallb_bgp/Update_BGP_Neighbors.md).
>>>>>>> fe1f502b

<a name="#next-steps"></a>
## Next steps

If the configuration looks good, and PXE boot is still not working, there are some other things to try.

<a name="restart-bss"></a>
### Restart BSS

Restart the Boot Script Service (BSS) if the following output is returned on the console during PXE
(specifically the 404 error at the bottom) during an NCN boot attempt:

```text
https://api-gw-service-nmn.local/apis/bss/boot/v1/bootscript...X509 chain 0x6d35c548 added X509 0x6d360d68 "eniac.dev.cray.com"
X509 chain 0x6d35c548 added X509 0x6d3d62e0 "Platform CA - L1 (a0b073c8-5c9c-4f89-b8a2-a44adce3cbdf)"
X509 chain 0x6d35c548 added X509 0x6d3d6420 "Platform CA (a0b073c8-5c9c-4f89-b8a2-a44adce3cbdf)"
EFITIME is 2021-02-26 21:55:04
HTTP 0x6d35da88 status 404 Not Found
```
1. Rollout a restart of the BSS deployment from any other NCN (likely `ncn-m002` if you are executing the `ncn-m001` reboot):

<<<<<<< HEAD
1.  Rollout a restart of the BSS deployment from any other NCN.
    
    This is likely ncn-m002 if executing the ncn-m001 reboot:

    ```bash
    ncn-m002# kubectl -n services rollout restart deployment cray-bss
    deployment.apps/cray-bss restarted
    ```

    Wait for this command to return (it will block showing status as the pods are refreshed):

    ```bash
=======
    ```bash
    ncn-m002# kubectl -n services rollout restart deployment cray-bss
    deployment.apps/cray-bss restarted
    ```

1. Wait for this command to return (it will block showing status as the pods are refreshed):

    ```bash
>>>>>>> fe1f502b
    ncn-m002# # kubectl -n services rollout status deployment cray-bss
    Waiting for deployment "cray-bss" rollout to finish: 1 out of 3 new replicas have been updated...
    Waiting for deployment "cray-bss" rollout to finish: 1 out of 3 new replicas have been updated...
    Waiting for deployment "cray-bss" rollout to finish: 1 out of 3 new replicas have been updated...
    Waiting for deployment "cray-bss" rollout to finish: 2 out of 3 new replicas have been updated...
    Waiting for deployment "cray-bss" rollout to finish: 2 out of 3 new replicas have been updated...
    Waiting for deployment "cray-bss" rollout to finish: 2 out of 3 new replicas have been updated...
    Waiting for deployment "cray-bss" rollout to finish: 1 old replicas are pending termination...
    Waiting for deployment "cray-bss" rollout to finish: 1 old replicas are pending termination...
    deployment "cray-bss" successfully rolled out
    ```
<<<<<<< HEAD

2. Reboot the NCN one more time.
=======
>>>>>>> fe1f502b

1. Reboot the NCN that failed to PXE boot.

<a name="restart-kea"></a>
### Restart KEA
<<<<<<< HEAD

In some cases, rebooting the KEA pod has resolved PXE issues.

1.  Get the KEA pod.

=======

In some cases rebooting the KEA pod has resolved PXE issues.

1. Get KEA pod
>>>>>>> fe1f502b
    ```bash
    ncn-m002# kubectl get pods -n services | grep kea
    cray-dhcp-kea-6bd8cfc9c5-m6bgw                                 3/3     Running     0          20h
    ```
<<<<<<< HEAD

1.  Delete the pod.
   
    ```bash
    ncn-m002# kubectl delete pods -n services cray-dhcp-kea-6bd8cfc9c5-m6bgw
    ```
=======

1. Delete KEA Pod
    ```bash
    ncn-m002# kubectl delete pods -n services cray-dhcp-kea-6bd8cfc9c5-m6bgw
    ```

<a name="#missing-bss-data"></a>
### Missing BSS Data

If the PXE boot is giving 404 errors, this could be because the necessary information is not in BSS. The
information is uploaded into BSS with the `csi handoff bss-metadata` and `csi handoff bss-update-cloud-init`
commands in the [Redeploy PIT Node](redeploy_pit_node.md#csi-handoff-bss-metadata) procedure. If these commands
failed or were skipped accidentally, this will cause the `ncn-m001` PXE boot to fail.

In that case, use the following recovery procedure.

1. Reboot to the PIT.

    * If using a USB PIT:
    
        1. Reboot the PIT node, watching the console as it boots.
        
        1. Manually stop it at the boot menu.
        
        1. Select the USB device for the boot.
        
        1. Once booted, log in and mount the data partition.
        
            ```bash
            pit# mount -vL PITDATA
            ```

    * If using a remote ISO PIT, follow the [Bootstrap LiveCD Remote ISO](bootstrap_livecd_remote_iso.md) procedure up through (**and including**) the [Set Up The Site Link](bootstrap_livecd_remote_iso.md#set-up-site-link) step.

1. Set variables for the system name, the CAN IP address for `ncn-m002`. the Kubernetes version, and the Ceph version.

    The CAN IP address for `ncn-m002` is obtained [at this step of the Redeploy PIT Node procedure](redeploy_pit_node.md#collect-can-ip-ncn-m002).

    The Kubernetes and Ceph versions are from the output of the [`csi handoff ncn-images` command in the Redeploy PIT Node procedure](redeploy_pit_node.md#ncn-boot-artifacts-hand-off). If needed, the typescript file from that procedure should be on `ncn-m002` in the `/metal/bootstrap/prep/admin` directory.

    Be sure to substitute the correct values for your system in the commands below.

    ```bash
    pit# SYSTEM_NAME=eniac
    pit# CAN_IP_NCN_M002=a.b.c.d
    pit# export KUBERNETES_VERSION=m.n.o
    pit# export CEPH_VERSION=x.y.z
    ```

1. **If using a remote ISO PIT**, run the following commands to finish configuring the network and copy files. 

    **Skip these steps if using a USB PIT**.

    1. Run the following command to copy files from `ncn-m002` to the PIT node.
        
        ```bash
        pit# scp -p ${CAN_IP_NCN_M002}:/metal/bootstrap/prep/${SYSTEM_NAME}/pit-files/* /etc/sysconfig/network/
        ```

    1. Apply the network changes.
        
        ```bash
        pit# wicked ifreload all
        pit# systemctl restart wickedd-nanny && sleep 5
        ```

    1. Copy `data.json` from `ncn-m002` to the PIT node.

        ```bash
        pit# mkdir -p /var/www/ephemeral/configs
        pit# scp ${CAN_IP_NCN_M002}:/metal/bootstrap/prep/${SYSTEM_NAME}/basecamp/data.json /var/www/ephemeral/configs
        ```

1. Copy Kubernetes config file from `ncn-m002`.

    ```bash
    pit# mkdir -pv ~/.kube
    pit# scp ${CAN_IP_NCN_M002}:/etc/kubernetes/admin.conf ~/.kube/config
    ```

1. Set DNS to use unbound.

    ```bash
    pit# echo "nameserver 10.92.100.225" > /etc/resolv.conf
    ```

1. Export the API token.

    ```bash
    pit# export TOKEN=$(curl -k -s -S -d grant_type=client_credentials \
        -d client_id=admin-client \
        -d client_secret=`kubectl get secrets admin-client-auth -o jsonpath='{.data.client-secret}' | base64 -d` \
        https://api-gw-service-nmn.local/keycloak/realms/shasta/protocol/openid-connect/token | jq -r '.access_token')
    ```

1. Re-run the [BSS handoff commands from the Redeploy PIT Node procedure](redeploy_pit_node.md#ncn-boot-artifacts-hand-off).

    **WARNING: These commands should never be run from a node other than the PIT node or `ncn-m001`**
    
    ```bash
    pit# csi handoff bss-metadata --data-file /var/www/ephemeral/configs/data.json || echo "ERROR: csi handoff bss-metadata failed"
    pit# csi handoff bss-update-cloud-init --set meta-data.dns-server=10.92.100.225 --limit Global
    ```

1. Perform the [BSS Restart](#restart-bss) and the [KEA Restart](#restart-kea) procedures.

1. Reboot the PIT node.
>>>>>>> fe1f502b
<|MERGE_RESOLUTION|>--- conflicted
+++ resolved
@@ -4,14 +4,15 @@
 
 This page is designed to cover various issues that arise when trying to PXE boot nodes in an HPE Cray EX system.
 
-* [Configuration required for PXE booting](#required-configuration)
-* [Switch Configuration](#switch-configuration)
-    * [Aruba Configuration](#aruba-configuration)
-    * [Mellanox Configuration](#mellanox-configuration)
-* [Next steps](#next-steps)
-    * [Restart BSS](#restart-bss)
-    * [Restart KEA](#restart-kea)
-    * [Missing BSS Data](#missing-bss-data)
+- [PXE Boot Troubleshooting](#pxe-boot-troubleshooting)
+  - [Configuration required for PXE booting](#configuration-required-for-pxe-booting)
+  - [Switch Configuration](#switch-configuration)
+    - [Aruba Configuration](#aruba-configuration)
+    - [Mellanox Configuration](#mellanox-configuration)
+  - [Next steps](#next-steps)
+    - [Restart BSS](#restart-bss)
+    - [Restart KEA](#restart-kea)
+    - [Missing BSS Data](#missing-bss-data)
 
 In order for PXE booting to work successfully, the management network switches need to be configured correctly.
 
@@ -35,111 +36,12 @@
   comment: ""
   gateway: 10.1.0.1
 ```
-<<<<<<< HEAD
-
-## Aruba Configuration
-=======
 
 <a name="#switch-configuration"></a>
 ## Switch Configuration
 
 <a name="#aruba-configuration"></a>
 ### Aruba Configuration
-
-Check the configuration for `interface vlan x`
-This configuration will be the same on BOTH Switches (except the `ip address`).
-You will see that there is an `active-gateway` and `ip helper-address` configured.
-
-```
-sw-spine-001(config)# int vlan 1,2,4,7
-sw-spine-001(config-if-vlan-<1,2,4,7>)# show run current-context
-```
-Ouput
-```
-interface vlan 1
-    ip mtu 9198
-    ip address 10.1.0.2/16
-    active-gateway ip mac 12:00:00:00:6b:00
-    active-gateway ip 10.1.0.1
-    ip helper-address 10.92.100.222
-interface vlan 2
-    vsx-sync active-gateways
-    ip mtu 9198
-    ip address 10.252.0.2/17
-    active-gateway ip mac 12:01:00:00:01:00
-    active-gateway ip 10.252.0.1
-    ip helper-address 10.92.100.222
-    ip ospf 1 area 0.0.0.0
-interface vlan 4
-    vsx-sync active-gateways
-    ip mtu 9198
-    ip address 10.254.0.2/17
-    active-gateway ip mac 12:01:00:00:01:00
-    active-gateway ip 10.254.0.1
-    ip helper-address 10.94.100.222
-    ip ospf 1 area 0.0.0.0
-interface vlan 7
-    ip mtu 9198
-    ip address 10.103.11.1/24
-    active-gateway ip mac 12:01:00:00:01:00
-    active-gateway ip 10.103.11.111
-    ip helper-address 10.92.100.222
-```
-
-If any of this configuration is missing, you will need to update it to BOTH switches.
-```
-sw-spine-002# conf t
-sw-spine-002(config)# int vlan 1
-sw-spine-002(config-if-vlan)# ip helper-address 10.92.100.222
-sw-spine-002(config-if-vlan)# active-gateway ip mac 12:01:00:00:01:00
-sw-spine-002(config-if-vlan)# active-gateway ip 10.1.0.1
-
-sw-spine-002# conf t
-sw-spine-002(config)# int vlan 2
-sw-spine-002(config-if-vlan)# ip helper-address 10.92.100.222
-sw-spine-002(config-if-vlan)# active-gateway ip mac 12:01:00:00:01:00
-sw-spine-002(config-if-vlan)# active-gateway ip 10.252.0.1
-
-sw-spine-002# conf t
-sw-spine-002(config)# int vlan 4
-sw-spine-002(config-if-vlan)# ip helper-address 10.94.100.222
-sw-spine-002(config-if-vlan)# active-gateway ip mac 12:01:00:00:01:00
-
-sw-spine-002# conf t
-sw-spine-002(config)# int vlan 7
-sw-spine-002(config-if-vlan)# ip helper-address 10.92.100.222
-sw-spine-002(config-if-vlan)# active-gateway ip mac 12:01:00:00:01:00
-sw-spine-002(config-if-vlan)# active-gateway ip xxxxxxx
-sw-spine-002(config-if-vlan)# write mem
-```
-
-Verify the route to the TFTP server is in place.
-This is a static route to get to the TFTP server via a worker node.
-You can get the worker node IP address from `NMN.yaml` from CSI-generated data.
-```
-  - ip_address: 10.252.1.9
-    name: ncn-w001
-    comment: x3000c0s4b0n0
-    aliases:
-```
-
-```
-sw-spine-002(config)# show ip route static
-```
-output
-```
-
-Displaying ipv4 routes selected for forwarding
-
-'[x/y]' denotes [distance/metric]
-
-0.0.0.0/0, vrf default
-    via  10.103.15.209,  [1/0],  static
-10.92.100.60/32, vrf default
-    via  10.252.1.7,  [1/0],  static
-```
-You can see that the route is `10.92.100.60/32 via 10.252.1.7` with `10.252.1.7` being the worker node.
->>>>>>> fe1f502b
 
 1.  Check the configuration for `interface vlan x`.
 
@@ -184,7 +86,7 @@
         ip helper-address 10.92.100.222
     ```
 
-1.  If any of this configuration is missing, update it to BOTH switches.
+2.  If any of this configuration is missing, update it to BOTH switches.
 
     ```bash
     sw-spine-002# conf t
@@ -212,7 +114,7 @@
     sw-spine-002(config-if-vlan)# write mem
     ```
 
-1.  Verify the route to the TFTP server is in place.
+3.  Verify the route to the TFTP server is in place.
 
     This is a static route to get to the TFTP server via a worker node.
 
@@ -253,7 +155,6 @@
 <a name="#mellanox-configuration"></a>
 ### Mellanox Configuration
 
-<<<<<<< HEAD
 1.  Check the configuration for `interface vlan 1`.
 
     This configuration will be the same on BOTH Switches (except the `ip address`).
@@ -384,126 +285,6 @@
     ```
 
     If these routes are missing, refer to [Update BGP Neighbors](../operations/network/metallb_bgp/Update_BGP_Neighbors.md).
-=======
-Check the configuration for `interface vlan 1`
-This configuration will be the same on BOTH Switches (except the `ip address`).
-You will see that there is `magp` and `ip dhcp relay` configured.
-
-```
-sw-spine-001 [standalone: master] # show run int vlan 1
-```
-output
-```
-interface vlan 1
-interface vlan 1 ip address 10.1.0.2/16 primary
-interface vlan 1 ip dhcp relay instance 2 downstream
-interface vlan 1 magp 1
-interface vlan 1 magp 1 ip virtual-router address 10.1.0.1
-interface vlan 1 magp 1 ip virtual-router mac-address 00:00:5E:00:01:01
-```
-If this configuration is missing, you will need to add it to BOTH switches.
-```
-sw-spine-001 [standalone: master] # conf t
-sw-spine-001 [standalone: master] (config) # interface vlan 1 magp 1
-sw-spine-001 [standalone: master] (config interface vlan 1 magp 1) # ip virtual-router address 10.1.0.1
-sw-spine-001 [standalone: master] (config interface vlan 1 magp 1) # ip virtual-router mac-address 00:00:5E:00:01:01
-sw-spine-001 [standalone: master] # conf t
-sw-spine-001 [standalone: master] (config) # ip dhcp relay instance 2 vrf default
-sw-spine-001 [standalone: master] (config) # ip dhcp relay instance 2 address 10.92.100.222
-sw-spine-001 [standalone: master] (config) # interface vlan 2 ip dhcp relay instance 2 downstream
-```
-You can then verify the VLAN 1 MAGP configuration.
-```
-sw-spine-001 [standalone: master] # show magp 1
-```
-output
-```
-
-MAGP 1:
-  Interface vlan: 1
-  Admin state   : Enabled
-  State         : Master
-  Virtual IP    : 10.1.0.1
-  Virtual MAC   : 00:00:5E:00:01:01
-```
-Verify the DHCP relay configuration
-
-```
-sw-spine-001 [standalone: master] (config) # show ip dhcp relay instance 2
-```
-output
-```
-
-VRF Name: default
-
-DHCP Servers:
-  10.92.100.222
-
-DHCP relay agent options:
-  always-on         : Disabled
-  Information Option: Disabled
-  UDP port          : 67
-  Auto-helper       : Disabled
-
--------------------------------------------
-Interface   Label             Mode
--------------------------------------------
-vlan1       N/A               downstream
-vlan2       N/A               downstream
-vlan7       N/A               downstream
-```
-
-Verify that the route to the TFTP server and the route for the ingress gateway are available.
-
-```
-sw-spine-001 [standalone: master] # show ip route 10.92.100.60
-```
-
-```
-
-Flags:
-  F: Failed to install in H/W
-  B: BFD protected (static route)
-  i: BFD session initializing (static route)
-  x: protecting BFD session failed (static route)
-  c: consistent hashing
-  p: partial programming in H/W
-
-VRF Name default:
-  ------------------------------------------------------------------------------------------------------
-  Destination       Mask              Flag     Gateway           Interface        Source     AD/M
-  ------------------------------------------------------------------------------------------------------
-  default           0.0.0.0           c        10.101.15.161     eth1/12          static     1/1
-  10.92.100.60      255.255.255.255   c        10.252.0.5        vlan2            bgp        200/0
-                                      c        10.252.0.6        vlan2            bgp        200/0
-                                      c        10.252.0.7        vlan2            bgp        200/0
-```
-
-```
-sw-spine-001 [standalone: master] # show ip route 10.92.100.71
-```
-
-```
-
-Flags:
-  F: Failed to install in H/W
-  B: BFD protected (static route)
-  i: BFD session initializing (static route)
-  x: protecting BFD session failed (static route)
-  c: consistent hashing
-  p: partial programming in H/W
-
-VRF Name default:
-  ------------------------------------------------------------------------------------------------------
-  Destination       Mask              Flag     Gateway           Interface        Source     AD/M
-  ------------------------------------------------------------------------------------------------------
-  default           0.0.0.0           c        10.101.15.161     eth1/12          static     1/1
-  10.92.100.71      255.255.255.255   c        10.252.0.5        vlan2            bgp        200/0
-                                      c        10.252.0.6        vlan2            bgp        200/0
-                                      c        10.252.0.7        vlan2            bgp        200/0
-```
-If these routes are missing please see [Update BGP Neighbors](../operations/network/metallb_bgp/Update_BGP_Neighbors.md).
->>>>>>> fe1f502b
 
 <a name="#next-steps"></a>
 ## Next steps
@@ -525,29 +306,14 @@
 ```
 1. Rollout a restart of the BSS deployment from any other NCN (likely `ncn-m002` if you are executing the `ncn-m001` reboot):
 
-<<<<<<< HEAD
-1.  Rollout a restart of the BSS deployment from any other NCN.
-    
-    This is likely ncn-m002 if executing the ncn-m001 reboot:
-
     ```bash
     ncn-m002# kubectl -n services rollout restart deployment cray-bss
     deployment.apps/cray-bss restarted
     ```
 
-    Wait for this command to return (it will block showing status as the pods are refreshed):
-
-    ```bash
-=======
-    ```bash
-    ncn-m002# kubectl -n services rollout restart deployment cray-bss
-    deployment.apps/cray-bss restarted
-    ```
-
 1. Wait for this command to return (it will block showing status as the pods are refreshed):
 
     ```bash
->>>>>>> fe1f502b
     ncn-m002# # kubectl -n services rollout status deployment cray-bss
     Waiting for deployment "cray-bss" rollout to finish: 1 out of 3 new replicas have been updated...
     Waiting for deployment "cray-bss" rollout to finish: 1 out of 3 new replicas have been updated...
@@ -559,42 +325,23 @@
     Waiting for deployment "cray-bss" rollout to finish: 1 old replicas are pending termination...
     deployment "cray-bss" successfully rolled out
     ```
-<<<<<<< HEAD
-
-2. Reboot the NCN one more time.
-=======
->>>>>>> fe1f502b
 
 1. Reboot the NCN that failed to PXE boot.
 
 <a name="restart-kea"></a>
 ### Restart KEA
-<<<<<<< HEAD
 
 In some cases, rebooting the KEA pod has resolved PXE issues.
 
-1.  Get the KEA pod.
-
-=======
-
-In some cases rebooting the KEA pod has resolved PXE issues.
-
-1. Get KEA pod
->>>>>>> fe1f502b
+1. Get the KEA pod.
+    
     ```bash
     ncn-m002# kubectl get pods -n services | grep kea
     cray-dhcp-kea-6bd8cfc9c5-m6bgw                                 3/3     Running     0          20h
     ```
-<<<<<<< HEAD
-
-1.  Delete the pod.
-   
-    ```bash
-    ncn-m002# kubectl delete pods -n services cray-dhcp-kea-6bd8cfc9c5-m6bgw
-    ```
-=======
-
-1. Delete KEA Pod
+
+1. Delete the KEA Pod.
+    
     ```bash
     ncn-m002# kubectl delete pods -n services cray-dhcp-kea-6bd8cfc9c5-m6bgw
     ```
@@ -610,22 +357,22 @@
 In that case, use the following recovery procedure.
 
 1. Reboot to the PIT.
-
-    * If using a USB PIT:
-    
-        1. Reboot the PIT node, watching the console as it boots.
+   
+   * If using a USB PIT:
+     
+     1. Reboot the PIT node, watching the console as it boots.
         
-        1. Manually stop it at the boot menu.
+     1. Manually stop it at the boot menu.
         
-        1. Select the USB device for the boot.
+     2. Select the USB device for the boot.
         
-        1. Once booted, log in and mount the data partition.
-        
-            ```bash
-            pit# mount -vL PITDATA
-            ```
-
-    * If using a remote ISO PIT, follow the [Bootstrap LiveCD Remote ISO](bootstrap_livecd_remote_iso.md) procedure up through (**and including**) the [Set Up The Site Link](bootstrap_livecd_remote_iso.md#set-up-site-link) step.
+     3. Once booted, log in and mount the data partition.
+   
+        ```bash
+        pit# mount -vL PITDATA
+        ```
+
+   * If using a remote ISO PIT, follow the [Bootstrap LiveCD Remote ISO](bootstrap_livecd_remote_iso.md) procedure up through (**and including**) the [Set Up The Site Link](bootstrap_livecd_remote_iso.md#set-up-site-link) step.
 
 1. Set variables for the system name, the CAN IP address for `ncn-m002`. the Kubernetes version, and the Ceph version.
 
@@ -633,7 +380,7 @@
 
     The Kubernetes and Ceph versions are from the output of the [`csi handoff ncn-images` command in the Redeploy PIT Node procedure](redeploy_pit_node.md#ncn-boot-artifacts-hand-off). If needed, the typescript file from that procedure should be on `ncn-m002` in the `/metal/bootstrap/prep/admin` directory.
 
-    Be sure to substitute the correct values for your system in the commands below.
+    Substitute the correct values for the system in use in the following commands:
 
     ```bash
     pit# SYSTEM_NAME=eniac
@@ -642,7 +389,7 @@
     pit# export CEPH_VERSION=x.y.z
     ```
 
-1. **If using a remote ISO PIT**, run the following commands to finish configuring the network and copy files. 
+3. **If using a remote ISO PIT**, run the following commands to finish configuring the network and copy files. 
 
     **Skip these steps if using a USB PIT**.
 
@@ -652,34 +399,34 @@
         pit# scp -p ${CAN_IP_NCN_M002}:/metal/bootstrap/prep/${SYSTEM_NAME}/pit-files/* /etc/sysconfig/network/
         ```
 
-    1. Apply the network changes.
+    2. Apply the network changes.
         
         ```bash
         pit# wicked ifreload all
         pit# systemctl restart wickedd-nanny && sleep 5
         ```
 
-    1. Copy `data.json` from `ncn-m002` to the PIT node.
+    3. Copy `data.json` from `ncn-m002` to the PIT node.
 
         ```bash
         pit# mkdir -p /var/www/ephemeral/configs
         pit# scp ${CAN_IP_NCN_M002}:/metal/bootstrap/prep/${SYSTEM_NAME}/basecamp/data.json /var/www/ephemeral/configs
         ```
 
-1. Copy Kubernetes config file from `ncn-m002`.
+4. Copy Kubernetes config file from `ncn-m002`.
 
     ```bash
     pit# mkdir -pv ~/.kube
     pit# scp ${CAN_IP_NCN_M002}:/etc/kubernetes/admin.conf ~/.kube/config
     ```
 
-1. Set DNS to use unbound.
+5. Set DNS to use unbound.
 
     ```bash
     pit# echo "nameserver 10.92.100.225" > /etc/resolv.conf
     ```
 
-1. Export the API token.
+6. Export the API token.
 
     ```bash
     pit# export TOKEN=$(curl -k -s -S -d grant_type=client_credentials \
@@ -688,7 +435,7 @@
         https://api-gw-service-nmn.local/keycloak/realms/shasta/protocol/openid-connect/token | jq -r '.access_token')
     ```
 
-1. Re-run the [BSS handoff commands from the Redeploy PIT Node procedure](redeploy_pit_node.md#ncn-boot-artifacts-hand-off).
+7. Re-run the [BSS handoff commands from the Redeploy PIT Node procedure](redeploy_pit_node.md#ncn-boot-artifacts-hand-off).
 
     **WARNING: These commands should never be run from a node other than the PIT node or `ncn-m001`**
     
@@ -697,7 +444,6 @@
     pit# csi handoff bss-update-cloud-init --set meta-data.dns-server=10.92.100.225 --limit Global
     ```
 
-1. Perform the [BSS Restart](#restart-bss) and the [KEA Restart](#restart-kea) procedures.
-
-1. Reboot the PIT node.
->>>>>>> fe1f502b
+8. Perform the [BSS Restart](#restart-bss) and the [KEA Restart](#restart-kea) procedures.
+
+9.  Reboot the PIT node.
