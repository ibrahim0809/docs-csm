# Wipe NCN Disks for Reinstallation

This page will detail how disks are wiped and includes workarounds for wedged disks.
Any process covered on this page will be covered by the installer.

> **Everything in this section should be considered DESTRUCTIVE**.

After following these procedures an NCN can be rebooted and redeployed.

Ideally the Basic Wipe is enough, and should be tried first. All type of disk wipe can be run from Linux or an initramFS/initrd emergency shell.

The following are potential use cases for wiping disks:

<a name="use-cases"></a>
   * Adding a node that is not bare.
   * Adopting new disks that are not bare.
   * Doing a fresh install.

## Topics:
   1. [Basic Wipe](#basic-wipe)
   1. [Advanced Wipe](#advanced-wipe)
   1. [Full Wipe](#full-wipe)

<a name="basic-wipe"></a>
## 1. Basic Wipe

A basic wipe includes wiping the disks and all of the RAIDs. These basic wipe instructions can be
executed on **any management nodes** (master, worker, and storage).

1. List the disks for verification.

    ```bash
    ncn# ls -1 /dev/sd* /dev/disk/by-label/*
    ```

1. Wipe the disks and the RAIDs.

    ```bash
    ncn# wipefs --all --force /dev/sd* /dev/disk/by-label/*
    ```

    If any disks had labels present, output looks similar to the following:

    ```
    /dev/sda: 8 bytes were erased at offset 0x00000200 (gpt): 45 46 49 20 50 41 52 54
    /dev/sda: 8 bytes were erased at offset 0x6fc86d5e00 (gpt): 45 46 49 20 50 41 52 54
    /dev/sda: 2 bytes were erased at offset 0x000001fe (PMBR): 55 aa
    /dev/sdb: 6 bytes were erased at offset 0x00000000 (crypto_LUKS): 4c 55 4b 53 ba be
    /dev/sdb: 6 bytes were erased at offset 0x00004000 (crypto_LUKS): 53 4b 55 4c ba be
    /dev/sdc: 8 bytes were erased at offset 0x00000200 (gpt): 45 46 49 20 50 41 52 54
    /dev/sdc: 8 bytes were erased at offset 0x6fc86d5e00 (gpt): 45 46 49 20 50 41 52 54
    /dev/sdc: 2 bytes were erased at offset 0x000001fe (PMBR): 55 aa
    ```

    Verify there are no error messages in the output.

    The `wipefs` command may fail if no labeled disks are found, which is an indication of a larger problem.

<a name="advanced-wipe"></a>
## 2. Advanced Wipe

This section is specific to utility storage nodes. An advanced wipe includes deleting the Ceph volumes, and then
wiping the disks and RAIDs.

<<<<<<< HEAD
1. Delete CEPH Volumes.
=======
1. Delete CEPH volumes.

    ```bash
    ncn-s# systemctl stop ceph-osd.target
    ```
>>>>>>> 480b03c4

    Make sure the OSDs (if any) are not running after running the first command.

    ```bash
    ncn-s# ls -1 /dev/sd* /dev/disk/by-label/*
    ncn-s# vgremove -f --select 'vg_name=~ceph*'
    ```

1. List the disks for verification.

    ```bash
    ncn# ls -1 /dev/sd* /dev/disk/by-label/*
    ```

1. Wipe the disks and RAIDs.

    ```bash
    ncn-s# wipefs --all --force /dev/sd* /dev/disk/by-label/*
    ```

<<<<<<< HEAD
See [Basic Wipe](#basic-wipe) section for expected output from the `wipefs` command.
=======
    See [Basic Wipe](#basic-wipe) section for expected output from the `wipefs` command.
>>>>>>> 480b03c4

<a name="full-wipe"></a>
### 3. Full-Wipe

This section is preferred method for all nodes. A full wipe includes deleting the Ceph volumes (where applicable), stopping the
RAIDs, zeroing the disks, and then wiping the disks and RAIDs.

**IMPORTANT:** Step 2 is to wipe the Ceph OSD drives. ***Steps 1, 3, 4, and 5 are for all node types.***

1. Reset Kubernetes on each master and worker node.
<<<<<<< HEAD

   **NOTE:** The recommended order is to do this on the worker nodes, and then the master nodes.
=======
>>>>>>> 480b03c4

    ***NOTE:*** Our recommended order is to do this first on the workers, then on the master nodes.

    1. For each worker node, run the following:

<<<<<<< HEAD
   1. Verify that no containers are running in containerd.
=======
        ```bash
        ncn-w# kubeadm reset --force
        ```
>>>>>>> 480b03c4

    1. List any containers running in `containerd`.

<<<<<<< HEAD
   1. Stop any running containers from the output of the `crictl ps` command.

      **NOTE:** There should be no containers.
=======
        ```bash
        ncn-mw# crictl ps
        CONTAINER           IMAGE               CREATED              STATE               NAME                                                ATTEMPT             POD ID
        66a78adf6b4c2       18b6035f5a9ce       About a minute ago   Running             spire-bundle                                        1212                6d89f7dee8ab6
        7680e4050386d       c8344c866fa55       24 hours ago         Running             speaker                                             0                   5460d2bffb4d7
        b6467c907f063       8e6730a2b718c       3 days ago           Running             request-ncn-join-token                              0                   a3a9ca9e1ca78
        e8ce2d1a8379f       64d4c06dc3fb4       3 days ago           Running             istio-proxy                                         0                   6d89f7dee8ab6
        c3d4811fc3cd0       0215a709bdd9b       3 days ago           Running             weave-npc                                    0                   f5e25c12e617e
        ```

    1. If there are any running containers from the output of the `crictl ps` command, stop them.
>>>>>>> 480b03c4

        ```bash
        ncn-mw# crictl stop <container id from the CONTAINER column>
        ```

<<<<<<< HEAD
   This will stop kubelet, underlying containers, and remove the contents of `/var/lib/kubelet`.

1. Delete CEPH Volumes **on Utility Storage Nodes ONLY**.
=======
    This will stop `kubelet`, underlying containers, and remove the contents of `/var/lib/kubelet`.

1. Delete CEPH volumes ***on Utility Storage Nodes ONLY***.
>>>>>>> 480b03c4

    For each Storage node:

<<<<<<< HEAD
    1. Stop CEPH.
=======
    1. Stop Ceph.
>>>>>>> 480b03c4

        * ***1.4 or earlier***

            ```bash
            ncn-s# systemctl stop ceph-osd.target
            ```

        * ***1.5 or later***

            ```bash
            ncn-s# cephadm rm-cluster --fsid $(cephadm ls|jq -r '.[0].fsid') --force
            ```

    1. Make sure the OSDs (if any) are not running.

        * ***1.4 or earlier***

            ```bash
            ncn-s# ps -ef|grep ceph-osd
            ```

        * ***1.5 or later***

            ```bash
            ncn-s# podman ps
            ```

        Examine the output. There should be no running `ceph-osd` processes or containers.

    1. Remove the VGs.

        ```bash
        ncn-s# ls -1 /dev/sd* /dev/disk/by-label/*
        ncn-s# vgremove -f --select 'vg_name=~ceph*'
        ```

<<<<<<< HEAD
1. Unmount the volumes.

   > **NOTE** Some of the following umount commands may fail or have warnings depending on the state of the NCN. Failures in this section can be ignored and will not inhibit the wipe process.
   
   > **NOTE:** There is an edge case where the overlay may keep you from unmounting the drive. If this is a rebuild you ignore this or go here.

   1. Storage nodes:
=======
1. Unmount volumes.

    > **`NOTE`** Some of the following `umount` commands may fail or have warnings depending on the state of the NCN. Failures in this section can be ignored and will not inhibit the wipe process.
    >
    > **`NOTE:`** There is an edge case where the overlay may keep you from unmounting the drive. If this is a rebuild you ignore this.
>>>>>>> 480b03c4

    1. Master nodes.

<<<<<<< HEAD
   1. Master nodes:
=======
        ```bash
        ncn-m# umount -v /var/lib/etcd /var/lib/sdu
        ```
>>>>>>> 480b03c4

    1. Worker nodes.

<<<<<<< HEAD
   1. Worker nodes:
=======
        ```bash
        ncn-w# umount -v /var/lib/containerd /var/lib/kubelet /var/lib/sdu
        ```
>>>>>>> 480b03c4

    1. Storage nodes.

<<<<<<< HEAD
   **Troubleshooting:** Unmount on a Storage node:

   If the `umount` command is responding with `target is busy`, try the following:
=======
        ```bash
        ncn-s# umount -vf /var/lib/ceph /var/lib/containers /etc/ceph
        ```

        If the `umount` command is responding with `target is busy` on the storage node, then try the following:
>>>>>>> 480b03c4

        ```bash
        ncn-s# mount | grep "containers"

        /dev/mapper/metalvg0-CONTAIN on /var/lib/containers type xfs (rw,noatime,swalloc,attr2,largeio,inode64,allocsize|
        32k,noquota)
        /dev/mapper/metalvg0-CONTAIN on /var/lib/containers/storage/overlay type xfs (rw,noatime,swalloc,attr2,largeio,i|
        bufs=8,logbsize=32k,noquota)

        ncn-s# umount -v /var/lib/containers/storage/overlay
        umount: /var/lib/containers/storage/overlay unmounted

        ncn-s# umount -v /var/lib/containers
        umount: /var/lib/containers unmounted
        ```

1. Remove auxiliary LVMs.

<<<<<<< HEAD
   1. Stop the SDU container if necessary.
=======
    1. Stop `cray-sdu-rda` container if necessary.
>>>>>>> 480b03c4

        ```bash
        ncn# podman ps
        CONTAINER ID  IMAGE                                                      COMMAND               CREATED      STATUS          PORTS   NAMES
        7741d5096625  registry.local/sdu-docker-stable-local/cray-sdu-rda:1.1.1  /bin/sh -c /usr/s...  6 weeks ago  Up 6 weeks ago          cray-sdu-rda
        ```

<<<<<<< HEAD
      If there is a running `cray-sdu-rda` container in the above output, stop it using the container ID:
=======
        If there is a running `cray-sdu-rda` container in the above output, stop it using the container id:
>>>>>>> 480b03c4

        ```bash
        ncn# podman stop 7741d5096625
        7741d50966259410298bb4c3210e6665cdbd57a82e34e467d239f519ae3f17d4
        ```

<<<<<<< HEAD
   1. Remove metal LVM.
=======
    1. Remove metal LVM.
>>>>>>> 480b03c4

        ```bash
        ncn# vgremove -f --select 'vg_name=~metal*'
        ```

<<<<<<< HEAD
      > **NOTE:** Optionally, run the `pvs` command. If any drives are still listed, remove them with `pvremove`, but this is rarely needed. Also, if the above command fails or returns a warning about the filesystem being in use, ignore the error and proceed to the next step, as this will not inhibit the wipe process.
=======
        > **`NOTE`** Optionally you can run the `pvs` command and if any drives are still listed, you can remove them with `pvremove`, but this is rarely needed. Also, if the above command fails or returns a warning about the filesystem being in use, you should ignore the error and proceed to the next step, as this will not inhibit the wipe process.
>>>>>>> 480b03c4

1. Stop the RAIDs.

    ```bash
    ncn# for md in /dev/md/*; do mdadm -S $md || echo nope ; done
    ```

1. List the disks for verification.

    ```bash
    ncn# ls -1 /dev/sd* /dev/disk/by-label/*
    ```

1. Wipe the disks and RAIDs.

    ```bash
    ncn# sgdisk --zap-all /dev/sd*
    ncn# wipefs --all --force /dev/sd* /dev/disk/by-label/*
    ```

<<<<<<< HEAD
   **NOTE:** On worker nodes, it is a known issue that the `sgdisk` command sometimes encounters a hard hang. If there is no output from the command for 90 seconds, close the terminal session to the worker node, open a new terminal session to it, and complete the disk wipe procedure by running the above `wipefs` command.

   See [Basic Wipe](#basic-wipe) section for expected output from the `wipefs` command.
=======
    **Note**: On worker nodes, it is a known issue that the `sgdisk` command sometimes encounters a hard hang. If you see no output from the command for 90 seconds, close the terminal session to the worker node, open a new terminal session to it, and complete the disk wipe procedure by running the above `wipefs` command.

    See [Basic Wipe](#basic-wipe) section for expected output from the `wipefs` command.
>>>>>>> 480b03c4
<|MERGE_RESOLUTION|>--- conflicted
+++ resolved
@@ -62,15 +62,11 @@
 This section is specific to utility storage nodes. An advanced wipe includes deleting the Ceph volumes, and then
 wiping the disks and RAIDs.
 
-<<<<<<< HEAD
-1. Delete CEPH Volumes.
-=======
 1. Delete CEPH volumes.
 
     ```bash
     ncn-s# systemctl stop ceph-osd.target
     ```
->>>>>>> 480b03c4
 
     Make sure the OSDs (if any) are not running after running the first command.
 
@@ -91,11 +87,7 @@
     ncn-s# wipefs --all --force /dev/sd* /dev/disk/by-label/*
     ```
 
-<<<<<<< HEAD
-See [Basic Wipe](#basic-wipe) section for expected output from the `wipefs` command.
-=======
     See [Basic Wipe](#basic-wipe) section for expected output from the `wipefs` command.
->>>>>>> 480b03c4
 
 <a name="full-wipe"></a>
 ### 3. Full-Wipe
@@ -106,31 +98,19 @@
 **IMPORTANT:** Step 2 is to wipe the Ceph OSD drives. ***Steps 1, 3, 4, and 5 are for all node types.***
 
 1. Reset Kubernetes on each master and worker node.
-<<<<<<< HEAD
 
    **NOTE:** The recommended order is to do this on the worker nodes, and then the master nodes.
-=======
->>>>>>> 480b03c4
-
-    ***NOTE:*** Our recommended order is to do this first on the workers, then on the master nodes.
+
+    
 
     1. For each worker node, run the following:
 
-<<<<<<< HEAD
-   1. Verify that no containers are running in containerd.
-=======
         ```bash
         ncn-w# kubeadm reset --force
         ```
->>>>>>> 480b03c4
 
     1. List any containers running in `containerd`.
 
-<<<<<<< HEAD
-   1. Stop any running containers from the output of the `crictl ps` command.
-
-      **NOTE:** There should be no containers.
-=======
         ```bash
         ncn-mw# crictl ps
         CONTAINER           IMAGE               CREATED              STATE               NAME                                                ATTEMPT             POD ID
@@ -142,29 +122,18 @@
         ```
 
     1. If there are any running containers from the output of the `crictl ps` command, stop them.
->>>>>>> 480b03c4
 
         ```bash
         ncn-mw# crictl stop <container id from the CONTAINER column>
         ```
 
-<<<<<<< HEAD
    This will stop kubelet, underlying containers, and remove the contents of `/var/lib/kubelet`.
 
 1. Delete CEPH Volumes **on Utility Storage Nodes ONLY**.
-=======
-    This will stop `kubelet`, underlying containers, and remove the contents of `/var/lib/kubelet`.
-
-1. Delete CEPH volumes ***on Utility Storage Nodes ONLY***.
->>>>>>> 480b03c4
 
     For each Storage node:
 
-<<<<<<< HEAD
-    1. Stop CEPH.
-=======
     1. Stop Ceph.
->>>>>>> 480b03c4
 
         * ***1.4 or earlier***
 
@@ -201,55 +170,31 @@
         ncn-s# vgremove -f --select 'vg_name=~ceph*'
         ```
 
-<<<<<<< HEAD
 1. Unmount the volumes.
 
    > **NOTE** Some of the following umount commands may fail or have warnings depending on the state of the NCN. Failures in this section can be ignored and will not inhibit the wipe process.
    
    > **NOTE:** There is an edge case where the overlay may keep you from unmounting the drive. If this is a rebuild you ignore this or go here.
 
-   1. Storage nodes:
-=======
-1. Unmount volumes.
-
-    > **`NOTE`** Some of the following `umount` commands may fail or have warnings depending on the state of the NCN. Failures in this section can be ignored and will not inhibit the wipe process.
-    >
-    > **`NOTE:`** There is an edge case where the overlay may keep you from unmounting the drive. If this is a rebuild you ignore this.
->>>>>>> 480b03c4
-
     1. Master nodes.
 
-<<<<<<< HEAD
-   1. Master nodes:
-=======
         ```bash
         ncn-m# umount -v /var/lib/etcd /var/lib/sdu
         ```
->>>>>>> 480b03c4
-
-    1. Worker nodes.
-
-<<<<<<< HEAD
-   1. Worker nodes:
-=======
+
+    2. Worker nodes.
+
         ```bash
         ncn-w# umount -v /var/lib/containerd /var/lib/kubelet /var/lib/sdu
         ```
->>>>>>> 480b03c4
 
     1. Storage nodes.
 
-<<<<<<< HEAD
-   **Troubleshooting:** Unmount on a Storage node:
-
-   If the `umount` command is responding with `target is busy`, try the following:
-=======
         ```bash
         ncn-s# umount -vf /var/lib/ceph /var/lib/containers /etc/ceph
         ```
 
         If the `umount` command is responding with `target is busy` on the storage node, then try the following:
->>>>>>> 480b03c4
 
         ```bash
         ncn-s# mount | grep "containers"
@@ -268,11 +213,7 @@
 
 1. Remove auxiliary LVMs.
 
-<<<<<<< HEAD
-   1. Stop the SDU container if necessary.
-=======
     1. Stop `cray-sdu-rda` container if necessary.
->>>>>>> 480b03c4
 
         ```bash
         ncn# podman ps
@@ -280,32 +221,20 @@
         7741d5096625  registry.local/sdu-docker-stable-local/cray-sdu-rda:1.1.1  /bin/sh -c /usr/s...  6 weeks ago  Up 6 weeks ago          cray-sdu-rda
         ```
 
-<<<<<<< HEAD
       If there is a running `cray-sdu-rda` container in the above output, stop it using the container ID:
-=======
-        If there is a running `cray-sdu-rda` container in the above output, stop it using the container id:
->>>>>>> 480b03c4
 
         ```bash
         ncn# podman stop 7741d5096625
         7741d50966259410298bb4c3210e6665cdbd57a82e34e467d239f519ae3f17d4
         ```
 
-<<<<<<< HEAD
    1. Remove metal LVM.
-=======
-    1. Remove metal LVM.
->>>>>>> 480b03c4
 
         ```bash
         ncn# vgremove -f --select 'vg_name=~metal*'
         ```
 
-<<<<<<< HEAD
       > **NOTE:** Optionally, run the `pvs` command. If any drives are still listed, remove them with `pvremove`, but this is rarely needed. Also, if the above command fails or returns a warning about the filesystem being in use, ignore the error and proceed to the next step, as this will not inhibit the wipe process.
-=======
-        > **`NOTE`** Optionally you can run the `pvs` command and if any drives are still listed, you can remove them with `pvremove`, but this is rarely needed. Also, if the above command fails or returns a warning about the filesystem being in use, you should ignore the error and proceed to the next step, as this will not inhibit the wipe process.
->>>>>>> 480b03c4
 
 1. Stop the RAIDs.
 
@@ -326,12 +255,6 @@
     ncn# wipefs --all --force /dev/sd* /dev/disk/by-label/*
     ```
 
-<<<<<<< HEAD
    **NOTE:** On worker nodes, it is a known issue that the `sgdisk` command sometimes encounters a hard hang. If there is no output from the command for 90 seconds, close the terminal session to the worker node, open a new terminal session to it, and complete the disk wipe procedure by running the above `wipefs` command.
 
    See [Basic Wipe](#basic-wipe) section for expected output from the `wipefs` command.
-=======
-    **Note**: On worker nodes, it is a known issue that the `sgdisk` command sometimes encounters a hard hang. If you see no output from the command for 90 seconds, close the terminal session to the worker node, open a new terminal session to it, and complete the disk wipe procedure by running the above `wipefs` command.
-
-    See [Basic Wipe](#basic-wipe) section for expected output from the `wipefs` command.
->>>>>>> 480b03c4
