--- conflicted
+++ resolved
@@ -153,13 +153,9 @@
 
 To replace the private key half:
 ```bash
-<<<<<<< HEAD
-ncn# kubectl get secret -n services csm-private-key -o json | jq --arg value "$(cat ~/.ssh/id_rsa |base64)" '.data["value"]=$value' | | kubectl apply -f -
-=======
 ncn-m001# kubectl get secret -n services csm-private-key -o json | \
-jq --arg value "$(cat ~/.ssh/id_rsa |base64)" \
-'.data["value"]=$value' | kubectl apply -f -
->>>>>>> 3d674a5e
+    jq --arg value "$(cat ~/.ssh/id_rsa |base64)" \
+    '.data["value"]=$value' | kubectl apply -f -
 ```
 
 In this example, `~/.ssh/id_rsa` is a local file containing a private key in a format specified by the admin.
