# Managing Configuration with CFS

Many product streams need to use the Configuration Framework Service (CFS) to apply post-boot configuration to the management nodes.
This post-boot configuration by CFS is known as NCN personalization. CFS is also used for the compute nodes and application nodes
for node personalization (post-boot) and for pre-boot configuration of images (image customization).

NCN Personalization performs automated post-boot configuration tasks on the HPE Cray EX management nodes. Many HPE
Cray EX management services (including DVS and SMA) require NCN personalization to function.

In this release, NCN Personalization must be set up manually. In general, this process requires two steps:
1. Create and upload a CFS Configuration file. This file lists the Ansible playbooks stored in the Version Control Service or VCS (gitea) that configure each NCN.
1. Update the component endpoints in CFS for each management node requiring post-boot configuration. This step tells CFS to apply the CFS configuration automatically to a specific node.

Hewlett Packard Enterprise recommends that the configurations for both CNs and NCNs use the same git
commit IDs. This requirement ensures that the configurations remain compatible. This compatibility is necessary for
services like DVS which require low-level compatibility between CNs and NCNs.

Software product streams which include configuration content to be applied to the management nodes 
may include those which configure management functionality, such as COS, SMA, and CSM,
or optional functionality to enable user productivity with UAI, such as PE, Analytics, and file system
mounts like Lustre or SpectrumScale.

For more detailed information see these topics in [Configuration Management](configuration_management/Configuration_Management.md)
   * Configuration Layers
   * Ansible Inventory
   * Configuration Management with the CFS Batcher
   * Configuration Management of System Components
   * CFS Global Options
   * Version Control Service (VCS)
   * Write Ansible Code for CFS


### Topics:

   * [CSM Configuration Layer](#csm_configuration_layer)
      * Passwordless SSH
         * CSM Keys in Vault
         * Scope of Passwordless SSH
         * Passwordless SSH Use Cases
            * Provide Custom Keys
            * Restore Keys to Initial Defaults
            * Create a CFS Configuration for the Application of Passwordless SSH to NCNs
      * [Setting the root Password](#set_root_password)
   * [Create a CFS Configuration JSON File](#create_a_cfs_configuration_json_file)
   * [Upload and Apply the CFS Configuration File](#upload_and_apply_the_cfs_configuration_file)
   * [Rerun NCN Personalization on an NCN](#rerun_ncn_personalization_on_an_ncn)

## Details

<a name="csm_configuration_layer"></a>
### CSM Configuration Layer

This procedure describes how to create the optional CSM configuration layer to implement passwordless SSH when applied to the
management nodes with NCN Personalization.  

#### Passwordless SSH

Passwordless SSH keypairs for the Cray System Management (CSM) are created automatically and periodically
maintained with a Kubernetes deployment, and then staged into Kubernetes secrets and configmaps unconditionally.
Administrators can use these provided keys, provide their own keys, or use their own solution for authentication.

Master, worker, or storage nodes (NCNs) must have these keys applied to them through the
Configuration Framework Service (CFS) in order for passwordless SSH to work. These can be applied to NCNs
one time only through a single CFS session, or maintained more persistently for each environment by registering
the configuration with CFS for each desired environment. This must be done electively in order for this to work.

Passwordless SSH setup contains two Ansible roles:
   * `trust-csm-ssh-keys` configures an environment to trust CSM keys. The public half of the key is added to the authorized_keys file on the node.
   * `passwordless-ssh` pulls both of the public and private key portions into the local environment.

These roles are shared between products through the VCS (gitea).

Downstream managed product environments, such as compute nodes and User Access Nodes (UANs), contain
configuration references to the `trust-csm-ssh-keys` role by default. During image customization of the images for those nodes,
public portions of these keys are added to the environments exactly once. If an admin changes the automatically
generated private or public key for these environments, the images must be reconfigured, or the product
`site.yml` needs to be reconfigured to allow for pushing subsequent updated public keys. Existing public keys
injected into the authorized keys file are not automatically removed during reconfiguration.

##### CSM keys in Vault 

Passwordless SSH Keys are generated using vault under the CSM key. The private half of the key is published as
a Kubernetes secret:

   ```bash
   ncn# kubectl get secrets -n services csm-private-key \
   -o jsonpath="{.data.value}" | base64 -d
   -----BEGIN EC PRIVATE KEY-----
   MIGkAgEBBDCax9yqFs4TlTR0pnI5rvk7FlKl4weWnQxfAGRtTGM5axygblJxLbdY
   RnRhym8t67qgBwYFK4EEACKhZANiAAQeVXJpIMVq2471w0q6zq62BXMy4nIrs+fd
   cTEeGPjEDpudChKCrdaMSriAe7W/xvb9tlVOFp+QWJn91CndpVcq632d9qyRoy/Z
   IpPkdiTkOQltdsSum2jUkWLKybou8Z4=
   -----END EC PRIVATE KEY-----
   ```

The public half of the key is stored in a Kubernetes configmap:
   ```bash
   ncn# kubectl get configmap -n services csm-public-key \
   -o jsonpath="{.data.value}" | base64 -d
   ecdsa-sha2-
   nistp384AAAAE2VjZHNhLXNoYTItbmlzdHAzODQAAAAIbmlzdHAzODQAAABhBB5VcmkgxWrbjvXDSrrOrrYFczLiciuz5
   91xMR4Y+MQOm50KEoKt1oxKuIB7tb/G9v22VU4Wn5BYmf3UKd2lVyrrfZ32rJGjL9kik
   +R2JOQ5CW12xK6baNSRYsrJui7xng==
   ```

These commands can be run anywhere kubectl is configured to point at the cluster with proper authentication.

##### Scope of Passwordless SSH

The goal of passwordless SSH is to enable an easy way for interactive passwordless SSH from and between
CSM product environments to downstream managed product environments, without requiring each downstream
product environment to create and apply individual changes to NCNs.

>**Note:** Passwordless SSH from managed nodes into management nodes is not intended or supported.

Local site security requirements may preclude use of passwordless SSH access between products or
environments, so the private key is not applied anywhere by default. Users are advised to use the CSM product
configuration repository (as uploaded during install to gitea) to apply these changes to NCNs. 

Applying changes to NCN environments allows basic passwordless SSH to function for the lifetime of the affected
file system. 

The public key is injected as a trusted source as an authorized_key for managed environments automatically,
even if the private half is never used. If this is not desirable, the role `trust-csm-public-keys` can be
removed from the `site.yml` top-level play for the compute nodes (COS product) or UANs (UAN product).

Under no circumstances should the `passwordless-ssh` Ansible role be run against an image that is to be
registered into IMS/S3 during image customization. Doing so would allow access to private credentials
information to all nodes that trust the key by retrieving the image and extracting the saved private key.

CFS itself does not use the keys provided to initialize connections between nodes. Instead, CFS uses a
time-limited vault signed public certificate along with its own key pair.

##### Passwordless SSH Use Cases
Administrators can manage the implementation of passwordless SSH keypairs for Cray System Management
(CSM) by using the provided keys, providing their own keys, or using their own solution for authentication. This
section outlines common use cases for working with passwordless SSH and keys on an HPE Cray EX system.

The following use cases are covered in this section:
   * Provide Custom Keys
   * Restore Keys to Initial Defaults
   * Create a CFS Configuration for the Application of Passwordless SSH to NCNs

###### Provide Custom Keys
Admins may elect to replace the provided keys with their own custom keys. This is best done before the impacted
environments are configured or installed, because it can be difficult to know where all of the key portions are
populated.

The `csm-ssh-keys` deployment will only push its configured keys when the upstream image is configured using
the Configuration Framework Service (CFS) and Image Management Service (IMS) customization. The
`trust-csm-ssh-keys` Ansible role does not remove existing entries that have been applied. This is true for both image
customization and node personalization for CFS targets.

To replace the private key half:
```bash
ncn# kubectl get secret -n services csm-private-key -o json | jq --arg value "$(cat ~/.ssh/id_rsa |base64)" '.data["value"]=$value' | | kubectl apply -f -
```

In this example, `~/.ssh/id_rsa` is a local file containing a private key in a format specified by the admin.

To replace the public key half:
```bash
ncn# kubectl delete configmap -n services \
csm-public-key && cat ~/.ssh/id_rsa.pub | \
base64 > ./value && kubectl create configmap --from-file \
value csm-public-key --namespace services && rm ./value
```

In this example, ~/.ssh/id_rsa.pub is a file containing the public key half that the admin intends to use for
Cray System Management (CSM) and downstream products.

###### Restore Keys to Initial Defaults

The csm-ssh-keys deployment periodically checks the configmap and secret containing the key information. If
these entries do not exist, it will overwrite them from the key generated with vault.
In this case, deleting the associated configmap and secrets will republish them.

###### Create a CFS Configuration for the Application of Passwordless SSH to NCNs

It may be necessary to create or update a CFS configuration entry to apply changes to the NCN environment.
Typically, this needs to be done for newly installed HPE Cray EX product releases.

The following example creates a new CFS configuration with a single product configuration layer (csm-1.5.8).
Multiple product configuration layers may be created later to apply multiple changes to a node at one time. 

1. Get the import_branch for CSM from the cray-product-catalog.

   ```bash
   ncn# kubectl -n services get cm cray-product-catalog -o jsonpath='{.data.csm}'
   1.0.0-beta.19:
     configuration:
       clone_url: https://vcs.eniac.dev.cray.com/vcs/cray/csm-config-management.git
       commit: 43ecfa8236bed625b54325ebb70916f55884b3a4
       import_branch: cray/csm/1.5.8
       import_date: 2021-06-01 22:55:34.869501
       ssh_url: git@vcs.eniac.dev.cray.com:cray/csm-config-management.git
     images:
       cray-shasta-csm-sles15sp2-barebones.x86_64-shasta-1.5:
         id: eea6f5d2-8fa0-4a58-a435-d519b0b7d481
     recipes:
       cray-shasta-csm-sles15sp2-barebones.x86_64-shasta-1.5:
         id: 31a85d14-400c-43ed-b0e8-33582cde709d
   ```

1. Set the RELEASE environment variable from the version number in import_branch.
   ```bash
   ncn# RELEASE=1.5.8
   ```

1. Obtain the password for the `crayvcs` user from the Kubernetes secret for use in the next step.

   ```bash
   ncn# kubectl get secret -n services vcs-user-credentials \
   --template={{.data.vcs_password}} | base64 --decode; echo ""
   8ac997acbd9e8e4a050fa8300257901a839c55bc780a3ebe60e2ff999c8ff964
   ```

1. Determine the commit ID.

   The `git ls-remote` command in this step will require a valid username and password in VCS. See previous step for the `crayvcs` username and its password.
   ```bash
   ncn# COMMIT=$(git ls-remote \
   https://api-gw-service-nmn.local/vcs/cray/csm-config-management.git \
   refs/heads/cray/csm/${RELEASE} | awk '{print $1}')
   Username for 'https://api-gw-service-nmn.local': crayvcs
   Password for 'https://crayvcs@api-gw-service-nmn.local': 
   ncn# echo $COMMIT
   43ecfa8236bed625b54325ebb70916f55884b3a4
   ```

1. Create a JSON file with just the CSM configuration information in it using the RELEASE and COMMIT collected above.
   ```bash
   ncn# cat <<'EOF' > csm-config-$RELEASE.json
   {
      "layers": [
         {
            "name": "csm-@RELEASE@",
            "cloneUrl": "https://api-gw-service-nmn.local/vcs/cray/csm-config-management.git",
            "playbook": "site.yml",
            "commit": "@COMMIT@"
         }
      ]
   }
   EOF
   ncn# sed -i -e "s:@RELEASE@:$RELEASE:g" \
   -e "s:@COMMIT@:$COMMIT@:g" csm-config-$RELEASE.json
   ```

1. If this is a first time install and only the CSM software product has been installed, then this file can become
   the original `ncn-personalization.json` file to which other software products can be added as they are installed.
   
   ```bash
   ncn# cp -p csm-config-$RELEASE.json ncn-personalization.json
   ```

   And then skip to [Upload and Apply the CFS Configuration File](#upload_and_apply_the_cfs_configuration_file)

   If this is not a first time install, then the `csm-config-$RELEASE.json` contents should be added to
    `ncn-personalization.json` using the configuration layer order suggested in [Create a CFS configuration JSON file](#create_a_cfs_configuration_json_file)

<a name="set_root_password"></a>
#### Setting the root Password

The root password is managed on NCNs by using the `csm.password` Ansible role
located in `roles/csm.password` in the CSM configuration management repository
and stored in VCS on the system. Root passwords are managed in Vault and applied
via NCN personalization.

By default, the `csm.password` role reads passwords from Vault using the
`secret/csm/management_nodes` secret and the `root_password` key in that secret.
To set the password in Vault, follow steps 1-3 in the
[Update NCN Passwords](#operations/security_and_authentication/Update_NCN_Passwords.md)
procedure.

This role is enabled by default in the CSM `site.yml` top-level play and assumes
the password change is for the root user. To rotate or set the root password on
the NCNs, create a CFS session with using the  [CSM Configuration Layer](#csm_configuration_layer)
with `site.yml` as the playbook. This will re-run NCN personalization and all of
its configuration layers. To only change the root password, use the
`rotate-pw-mgmt-nodes.yml` playbook by following the instructions in the
[Update NCN Passwords](#operations/security_and_authentication/Update_NCN_Passwords.md)
procedure.

<a name="create_a_cfs_configuration_json_file"></a>
### Create a CFS Configuration JSON File

1. For every layer of configuration, four fields are required.
   * name of the layer
   * cloneURL which indicates where to find the configuration management repository in VCS
   * playbook to be run for this layer
   * commit ID in the named cloneURL in VCS

1. Create a CFS configuration JSON file for NCN personalization.

   **Note:** During the early part of a first time installation of software, the CSM product is the only one
<<<<<<< HEAD
   which is available to be added to the configuration layers.  As more software product streams are installed,
=======
   which is available to be added to the configuration layers. As more software product streams are installed,
>>>>>>> df6f6159
   these other layers will become available to be added to the NCN personalization.

   All products that must be configured on the NCNs must have a corresponding layer in the CFS JSON file. Each node
   in the HPE Cray EX system can only have one configuration applied. The CSM layer must always be the first
   layer in the file, if present. This procedure assumes that the example CFS configuration file is saved as
   ncn-personalization.json on a master node. Replace the values for commit and cloneUrl with the
   values obtained for each of the configuration repositories.

   When multiple layers are present, the expected order is:
   1. CSM (optional, see [CSM Configuration Layer](#csm_configuration_layer))
   1. SAT
   1. SMA
   1. COS
   1. CPE (optional)
   1. Analytics (optional)
   1. customer (optional)

   A product may have multiple layers using one commit ID and reference different playbooks from that repository in VCS,
   such as the sma-base-config and sma-ldms-ncn layers for SMA.

   Obtain the git commit ID and cloneUrl for the appropriate branch or branches using
   the same method used for CSM or the method recommended by the documentation for that product stream.

   It is possible for a customer to create their own repository in VCS with Ansible plays which are to be run on
   the management nodes as another layer in the CFS configuration file for NCN personalization. That layer is not
   included in this sample ncn-personalization.json file.

   ```bash
   ncn# vi ncn-personalization.json
   ncn# cat ncn-personalization.json
   {
      "layers": [
         {
            "name": "csm-1.5.8",
            "cloneUrl": "https://api-gw-service-nmn.local/vcs/cray/csm-config-management.git",
            "playbook": "site.yml",
            "commit": "755820ea8a999121c7191519309eaedc17b4e3d4"
         },
         {
           "name": "sat-ncn",
           "cloneUrl": "https://api-gw-service-nmn.local/vcs/cray/sat-config-management.git",
           "commit": "2a388b1dcdaf59710b9c4a7ece0b549a4e95bae5",
           "playbook": "sat-ncn.yml"
         },
         {
            "name": "sma-base-config",
            "cloneUrl": "https://api-gw-service-nmn.local/vcs/cray/sma-config-management.git",
            "playbook": "sma-base-config.yml",
            "commit": "eb724e7135dc60d3fdfff9fb01672538f241e588"
         },
         {
            "name": "sma-ldms-ncn",
            "cloneUrl": "https://api-gw-service-nmn.local/vcs/cray/sma-config-management.git",
            "playbook": "sma-ldms-ncn.yml",
            "commit": "eb724e7135dc60d3fdfff9fb01672538f241e588"
         },
         {
            "name": "cos-integration-2.1.0",
            "cloneUrl": "https://api-gw-service-nmn.local/vcs/cray/cos-config-management.git",
            "playbook": "ncn.yml"
            "commit": "ccd964f8eeeb52ab8f895b480c5d1142c7bc0a8e",
         },
         {
            "name": "cpe-integration-21.6.4",
            "cloneUrl": "https://api-gw-service-nmn.local/vcs/cray/cpe-config-management.git",
            "playbook": "pe_deploy.yml",
            "commit": "fde47749dcbe2fedca5a546a478115cc6468fa7f"
         },
         {
            "name": "analytics-integration-1.0.0",
            "cloneUrl": "https://api-gw-service-nmn.local/vcs/cray/analytics-config-management.git",
            "playbook": "site.yml",
            "commit": "c018395aba3ec588fde4b4eeb41efef90f16c1fb"
         }
      ]
   }
   ```

<a name="upload_and_apply_the_cfs_configuration_file"></a>
### Upload and Apply the CFS Configuration File

1. Upload the configuration file to CFS and give the configuration a name.

   ```bash
   ncn# cray cfs configurations update ncn-personalization --file \
   ncn-personalization.json --format json
   {
      "lastUpdated": "2020-12-16T16:34:19Z",
      "layers": [
         {
            "name": "csm-1.5.8",
            "cloneUrl": "https://api-gw-service-nmn.local/vcs/cray/csm-config-management.git",
            "playbook": "site.yml",
            "commit": "755820ea8a999121c7191519309eaedc17b4e3d4"
         },
         {
           "name": "sat-ncn",
           "cloneUrl": "https://api-gw-service-nmn.local/vcs/cray/sat-config-management.git",
           "playbook": "sat-ncn.yml"
           "commit": "2a388b1dcdaf59710b9c4a7ece0b549a4e95bae5",
         },
         {
            "name": "sma-base-config",
            "cloneUrl": "https://api-gw-service-nmn.local/vcs/cray/sma-config-management.git",
            "playbook": "sma-base-config.yml",
            "commit": "eb724e7135dc60d3fdfff9fb01672538f241e588"
         },
         {
            "name": "sma-ldms-ncn",
            "cloneUrl": "https://api-gw-service-nmn.local/vcs/cray/sma-config-gmanagement.git",
            "playbook": "sma-ldms-ncn.yml",
            "commit": "eb724e7135dc60d3fdfff9fb01672538f241e588"
         },
         {
            "name": "cos-integration-2.1.0",
            "cloneUrl": "https://api-gw-service-nmn.local/vcs/cray/cos-config-management.git",
            "playbook": "ncn.yml"
            "commit": "ccd964f8eeeb52ab8f895b480c5d1142c7bc0a8e",
         },
         {
            "name": "cpe-integration-21.6.4",
            "cloneUrl": "https://api-gw-service-nmn.local/vcs/cray/cpe-config-management.git",
            "playbook": "pe_deploy.yml",
            "commit": "fde47749dcbe2fedca5a546a478115cc6468fa7f"
         },
         {
            "name": "analytics-integration-1.0.0",
            "cloneUrl": "https://api-gw-service-nmn.local/vcs/cray/analytics-config-management.git",
            "playbook": "site.yml",
            "commit": "c018395aba3ec588fde4b4eeb41efef90f16c1fb"
         }
      ],
      "name": "ncn-personalization"
   }
   ```

   > When running the above step, the CFS session may fail. The TrustedUserCAKeys may not exist. Run
   > `systemctl restart cfs-state-reporter` on all NCNs which will automatically add the
   > TrustedUserCAKeys entry to /etc/ssh/sshd_config.
   > 
   > ```bash
   > ncn# systemctl restart cfs-state-reporter
   > ```

1. Optional: Obtain the xnames of all NCNs that will be configured by NCN Personalization by running this
   command on each node:

   Skip this step if the required xnames have already been obtained.
   ```bash
   ncn# ssh ncn-w001 cat /etc/cray/xname
   x3000c0s7b0n0
   ```

1. Update the CFS component for all NCNs. Replace NCN_XNAME in the following command with the xname of an NCN.

   ```bash
   ncn# cray cfs components update --desired-config ncn-personalization \
   --enabled true --format json NCN_XNAME
   ```

   After the previous command is issued, the cfs-state-reporter pod will dispatch a CFS job to configure
   the NCN. The same will happen every time the NCN boots.

1. Optional: Query the status of the NCN Personalization process.
   The following example command for node x3000c0s7b0n0 will return `"configurationStatus":
   "pending"` until that configuration completes. When it completes, the command will return
   `"configurationStatus": "configured"`.

   ```bash
   ncn# cray cfs components describe x3000c0s7b0n0 --format json
   {
      "configurationStatus": "pending",
      "desiredConfig": "ncn-personalization",
      "enabled": true,
      "errorCount": 0,
      "id": "x3000c0s7b0n0",
      "retryPolicy": 3,
   }
   ncn# cray cfs components describe x3000c0s7b0n0 --format json
   {
      "configurationStatus": "configured",
      "desiredConfig": "ncn-personalization",
      "enabled": true,
      "errorCount": 0,
      "id": "x3000c0s7b0n0",
      "retryPolicy": 3,
      "state": [
         {
            "cloneUrl": "https://api-gw-service-nmn.local/vcs/cray/cos-config-management.git",
            "commit": "4f8e919ede7143929e26ee8d97e04c12572a2f90_skipped",
            "lastUpdated": "2020-12-15T21:04:32Z",
            "playbook": "ncn.yml",
            "sessionName": "batcher-d4aa7928-0c59-4057-9bd6-2c819f3f9b7d"
         }
      ]
   }
   ```

1. Repeat the last three steps for all master, worker, and storage nodes.
This will ensure that all management nodes will be automatically configured by NCN Personalization.

<a name="rerun_ncn_personalization_on_an_ncn"></a>
### Rerun NCN Personalization on an NCN

Rerun the configuration for a management node (NCN) by clearing the state of the node.
Clearing the node will cause the Configuration Framework Service (CFS) to reconfigure the management node
through NCN personalization.

This procedure should be used for changes to any of the configuration layers which CFS needs to apply
to a management node.


1. Retrieve the authenticated credentials required to rerun the configuration for a node.

   ```bash
   ncn# ADMIN_SECRET=$(kubectl get secrets admin-client-auth \
   -ojsonpath='{.data.client-secret}' | base64 -d)
   ```

1. Clear the state of the node using CFS.

   Replace the XNAME value in the following command with the xname of the node being reconfigured.

   ```bash
   ncn# cray cfs components update XNAME --state '[]'
   ```

1. Optional: Clear the state of the node in CFS using the following commands if the previous step was
   unsuccessful.

   Replace the XNAME value in the following command with the xname of the node being reconfigured.

   ```bash
   ncn# function get_token { curl -s -d grant_type=client_credentials \
   -d client_id=admin-client -d client_secret=$ADMIN_SECRET \
   https://api-gw-service-nmn.local/keycloak/realms/shasta/protocol/openid-connect/token \
   | python -c 'import sys, json; print json.load(sys.stdin)["access_token"]';}
   ncn# curl -H "Authorization: Bearer $(get_token)" https://api-gw-service-nmn.local/apis/cfs/v2/components/XNAME \
   -X PATCH -H "Content-type: application/json" -d '{"state": []}'
   ```

1. Clear the error count for the node in CFS.

   Replace the XNAME value in the following command before running it.
   ```bash
   ncn# cray cfs components update --error-count 0 XNAME
   ```
<|MERGE_RESOLUTION|>--- conflicted
+++ resolved
@@ -293,11 +293,7 @@
 1. Create a CFS configuration JSON file for NCN personalization.
 
    **Note:** During the early part of a first time installation of software, the CSM product is the only one
-<<<<<<< HEAD
-   which is available to be added to the configuration layers.  As more software product streams are installed,
-=======
    which is available to be added to the configuration layers. As more software product streams are installed,
->>>>>>> df6f6159
    these other layers will become available to be added to the NCN personalization.
 
    All products that must be configured on the NCNs must have a corresponding layer in the CFS JSON file. Each node
