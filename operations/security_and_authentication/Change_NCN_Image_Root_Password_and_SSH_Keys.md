

## Change NCN Image Root Password and SSH Keys

Customize the NCN image by changing the root password or adding different ssh keys for the root account.
This procedure shows this process being done on the PIT node during a first time installation of the CSM
software.

This process should be done for the "Kubernetes" image used by master and worker nodes and then repeated for the "ceph" image used by the utility storage nodes.

### Kubernetes Image

The Kubernetes image is used by the master and worker nodes.

1. Change to the working directory for the Kubernetes image.

   ```bash
   pit# cd /var/www/ephemeral/data/k8s
   ```

1. Open the image.

   The Kubernetes image will be of the form "kubernetes-0.1.69.squashfs" in /var/www/ephemeral/data/k8s, but the version number may be different.

   ```bash
   pit# unsquashfs kubernetes-0.1.69.squashfs
   ```

<<<<<<< HEAD
1. Chroot into the image root.
=======
1. Save the old SquashFS image, kernel, and initrd.

   ```bash
   pit# mkdir -v old
   pit# mv -v *squashfs *kernel initrd* old
   ```

1. Chroot into the image root
>>>>>>> cb11ddbe

   ```bash
   pit# chroot ./squashfs-root
   ```

1. Change the password.

   ```bash
   chroot-pit# passwd
   ```

1. Replace the ssh keys.

   ```bash
   chroot-pit# cd root
   ```

1. Replace the default root public and private ssh keys with your own, or generate a new pair with `ssh-keygen(1)`.

   ```bash
   chroot-pit# mknod /dev/urandom c 1 9
   chroot-pit# ssh-keygen <options>
   chroot-pit# rm /dev/urandom
   ```

1. Create the new SquashFS artifact.

   ```bash
   chroot-pit# /srv/cray/scripts/common/create-kis-artifacts.sh
   ```

1. Exit the chroot.

   ```bash
   chroot-pit# exit
   ```

1. Clean up the SquashFS creation.

   The Kubernetes image directory is /var/www/ephemeral/data/k8s.

   ```bash
   pit# umount -v /var/www/ephemeral/data/k8s/squashfs-root/mnt/squashfs
   ```

<<<<<<< HEAD
1. Save the old SquashFS image.

   ```bash
   pit# mkdir -v old
   pit# mv -v *squashfs old
   ```

1. Move the new SquashFS image, kernel, and initrd into place.
=======
1. Move new SquashFS image, kernel, and initrd into place.
>>>>>>> cb11ddbe

   ```bash
   pit# mv -v squashfs-root/squashfs/* .
   ```

1. Update file permissions on initrd.

   ```bash
   pit# chmod -v 644 initrd.img.xz
   ```

1. Rename the new squashfs, kernel, and initrd to include a new version string.

   If the old name of the squashfs was kubernetes-0.1.69.squashfs, then its version was '0.1.69', so the newly created version should be renamed to include a version of '0.1.69-1' with an additional dash and a build iteration number of 1. This will help to track what base version was used.

   ```bash
   pit# ls -l old/*squashfs
   -rw-r--r--  1 root root 5135859712 Aug 19 19:10 kubernetes-0.1.69.squashfs
   ```

   Set the VERSION variable based on the version string displayed by the above command.

   ```bash
   pit# VERSION=0.1.69-1
   pit# mv filesystem.squashfs kubernetes-${VERSION}.squashfs
   pit# mv initrd.img.xz initrd.img-${VERSION}.xz
   ```

   The kernel file will have a name with the kernel version but not this new $VERSION.

   ```bash
   pit# ls -l *kernel
   -rw-r--r--  1 root root    8552768 Aug 19 19:09 5.3.18-24.75-default.kernel
   ```

   Rename it to include the version string.

   ```bash
   pit# mv 5.3.18-24.75-default.kernel 5.3.18-24.75-default-${VERSION}.kernel
   ```

1. Set the boot links.

   ```bash
   pit# cd
   pit# set-sqfs-links.sh
   ```

The Kubernetes image will have the new password for the next boot.

### Ceph Image

The Ceph image is used by the utility storage nodes.

1. Change to the working directory for the Kubernetes image.

   ```bash
   pit# cd /var/www/ephemeral/data/k8s
   ```

1. Open the image.

   The Ceph image will be of the form "storage-ceph-0.1.69.squashfs" in /var/www/ephemeral/data/ceph, but the version number may be different.

   ```bash
   pit# unsquashfs storage-ceph-0.1.69.squashfs
   ```

<<<<<<< HEAD
1. Change into the image root.
=======
1. Save the old SquashFS image, kernel, and initrd.

   ```bash
   pit# mkdir -v old
   pit# mv -v *squashfs *kernel initrd* old
   ```

1. Change into the image root
>>>>>>> cb11ddbe

   ```bash
   pit# chroot ./squashfs-root
   ```

1. Change the password.

   ```bash
   chroot-pit# passwd
   ```

1. Replace the ssh keys.

   ```bash
   chroot-pit# cd root
   ```

1. Replace the default root public and private ssh keys with your own, or generate a new pair with `ssh-keygen(1)`.

1. Create the new SquashFS artifact.

   ```bash
   chroot-pit# /srv/cray/scripts/common/create-kis-artifacts.sh
   ```

1. Exit the chroot.

   ```bash
   chroot-pit# exit
   ```

1. Clean up the SquashFS creation.

   The Ceph image directory is /var/www/ephemeral/data/ceph.

   ```bash
   pit# umount -v /var/www/ephemeral/data/ceph/squashfs-root/mnt/squashfs
   ```

1. Save old SquashFS image.

   ```bash
   pit# mkdir -v old
   pit# mv -v *squashfs old
   ```

1. Move the new SquashFS image, kernel, and initrd into place.

   ```bash
   pit# mv -v squashfs-root/squashfs/* .
   ```

1. Update file permissions on initrd.

   ```bash
   pit# chmod -v 644 initrd.img.xz
   ```

1. Rename the new squashfs, kernel, and initrd to include a new version string.

   If the old name of the squashfs was storage-ceph-0.1.69.squashfs, then its version was '0.1.69', so the newly created version should be renamed to include a version of '0.1.69-1' with an additional dash and a build iteration number of 1. This will help to track what base version was used.

   ```bash
   pit# ls -l old/*squashfs
   -rw-r--r--  1 root root 5135859712 Aug 19 19:10 storage-ceph-0.1.69.squashfs
   ```

   Set the VERSION variable based on the version string displayed by above command.

   ```bash
   pit# VERSION=0.1.69-1
   pit# mv filesystem.squashfs storage-ceph-${VERSION}.squashfs
   pit# mv initrd.img.xz initrd.img-${VERSION}.xz
   ```

   The kernel file will have a name with the kernel version but not this new $VERSION.

   ```bash
   pit# ls -l *kernel
   -rw-r--r--  1 root root    8552768 Aug 19 19:09 5.3.18-24.75-default.kernel
   ```

   Rename it to include the version string.

   ```bash
   pit# mv 5.3.18-24.75-default.kernel 5.3.18-24.75-default-${VERSION}.kernel
   ```

1. Set the boot links.

   ```bash
   pit# cd
   pit# set-sqfs-links.sh
   ```

The Ceph image will have the new password for the next boot.
<|MERGE_RESOLUTION|>--- conflicted
+++ resolved
@@ -26,9 +26,6 @@
    pit# unsquashfs kubernetes-0.1.69.squashfs
    ```
 
-<<<<<<< HEAD
-1. Chroot into the image root.
-=======
 1. Save the old SquashFS image, kernel, and initrd.
 
    ```bash
@@ -37,7 +34,6 @@
    ```
 
 1. Chroot into the image root
->>>>>>> cb11ddbe
 
    ```bash
    pit# chroot ./squashfs-root
@@ -83,18 +79,7 @@
    pit# umount -v /var/www/ephemeral/data/k8s/squashfs-root/mnt/squashfs
    ```
 
-<<<<<<< HEAD
-1. Save the old SquashFS image.
-
-   ```bash
-   pit# mkdir -v old
-   pit# mv -v *squashfs old
-   ```
-
-1. Move the new SquashFS image, kernel, and initrd into place.
-=======
 1. Move new SquashFS image, kernel, and initrd into place.
->>>>>>> cb11ddbe
 
    ```bash
    pit# mv -v squashfs-root/squashfs/* .
@@ -163,9 +148,6 @@
    pit# unsquashfs storage-ceph-0.1.69.squashfs
    ```
 
-<<<<<<< HEAD
-1. Change into the image root.
-=======
 1. Save the old SquashFS image, kernel, and initrd.
 
    ```bash
@@ -174,7 +156,6 @@
    ```
 
 1. Change into the image root
->>>>>>> cb11ddbe
 
    ```bash
    pit# chroot ./squashfs-root
