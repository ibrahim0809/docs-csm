## Update NCN Passwords

Change the passwords for non-compute nodes (NCNs) on the system using the
`rotate-pw-mgmt-nodes.yml` Ansible playbook provided by CSM.

<<<<<<< HEAD
The NCNs deploy with a default password, which are changed during the system
install. See [Change NCN Image Root Password and SSH Keys](../change_ncn_image_root_password_and_ssh_keys.md)
for more information.
=======
The NCNs deploy with a default password, which are changed during the system install. See [Change NCN Image Root Password and SSH Keys](Change_NCN_Image_Root_Password_and_SSH_Keys.md) for more information.
>>>>>>> 5848ce16

It is a recommended best practice for system security to change the root
password after the install is complete.

The NCN root user password is stored in the Hashicorp Vault instance, and
applied with the `csm.password` Ansible role via a CFS session.

NOTE: The root password is also updated when applying the CSM Configuration Layer
during NCN personalization using the `site.yml` playbook. See the
[Managing Configuration with CFS](operations/managing_configuration_with_CFS.md)
procedure for more information.

Use the following procedure with the `rotate-pw-mgmt-nodes.yml` playbook to
change the root password as a quicker alternative to running a full NCN
personalization.

### Procedure

1. Generate a new password hash for the root user. Replace `PASSWORD` with the
   root password that will be used.

   ```bash
   ncn# openssl passwd -6 -salt $(< /dev/urandom tr -dc _A-Z-a-z-0-9 | head -c4) PASSWORD
   ```

1. Get the HashiCorp Vault root token:

   ```bash
   ncn# kubectl get secrets -n vault cray-vault-unseal-keys -o jsonpath='{.data.vault-root}' | base64 -d; echo
   ```

1. Write the password hash from step 1 to the HashiCorp Vault. The `vault login`
   command will request the token value from the output of step 2 above. The
   `vault read` command verifies the hash was stored correctly.

   ***NOTE***: It is important to enclose the hash in single quotes to preserve
   any special characters.

   ```bash
   ncn# kubectl exec -itn vault cray-vault-0 -- sh
   export VAULT_ADDR=http://cray-vault:8200
   vault login
   vault write secret/csm/management_nodes root_password='HASH'
   vault read secret/csm/management_nodes
   exit
   ```

1. Create a CFS configuration layer to run the password change Ansible playbook.
   Replace the branch name in the JSON below with the branch in the CSM
   configuration management Git repository that is in use. Alternatively, the
   `branch` key can be replaced with the `commit` key and the git commit id
   that is in use. See [Use Branches in Configuration Layers](#operations/configuration_management/Configuration_Layers.md)
   for more information.

   ```bash
   ncn# cat config.json
   {
     "layers": [
       {
         "name": "ncn-password-update",
         "cloneUrl": "https://api-gw-service-nmn.local/vcs/cray/csm-config-management.git",
         "playbook": "rotate-pw-mgmt-nodes.yml",
         "branch": "ADD BRANCH NAME HERE"
       }
     ]
   }
   ncn# cray cfs configurations update ncn-password-update --file ./config.json
   ```

1. Create a CFS configuration session to apply the password update.
   
   ```bash
   ncn# cray cfs sessions create --name ncn-password-update-`date +%Y%m%d%H%M%S` --configuration-name ncn-password-update
   ```

   ***NOTE***: Subsequent password changes need only update the password hash in
   Hashicorp Vault and create the CFS session as long as the branch of the CSM
   configuration management repository hasn't changed.
<|MERGE_RESOLUTION|>--- conflicted
+++ resolved
@@ -3,13 +3,7 @@
 Change the passwords for non-compute nodes (NCNs) on the system using the
 `rotate-pw-mgmt-nodes.yml` Ansible playbook provided by CSM.
 
-<<<<<<< HEAD
-The NCNs deploy with a default password, which are changed during the system
-install. See [Change NCN Image Root Password and SSH Keys](../change_ncn_image_root_password_and_ssh_keys.md)
-for more information.
-=======
 The NCNs deploy with a default password, which are changed during the system install. See [Change NCN Image Root Password and SSH Keys](Change_NCN_Image_Root_Password_and_SSH_Keys.md) for more information.
->>>>>>> 5848ce16
 
 It is a recommended best practice for system security to change the root
 password after the install is complete.
