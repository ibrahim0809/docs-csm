--- conflicted
+++ resolved
@@ -6,49 +6,14 @@
 
 Ceph is the utility storage platform that is used to enable pods to store persistent data. It is deployed to provide block, object, and file storage to the management services running on Kubernetes, as well as for telemetry data coming from the compute nodes.
 
-<<<<<<< HEAD
 **IMPORTANT NOTES:**
 
 - Commands for Ceph health must be run from either ncn-m or ncn-s001/2/3 unless they are otherwise specified to run on the host in question. 
 - ncn-m and ncn-s001/2/3 are the only servers with the credentials. Individual procedures will specify when to run a command from a node other than those.
-=======
-***IMPORTANT NOTES***
 
-> - When running commands for Ceph health you must run those from either ncn-m or ncn-s001/2/3.
-> - Unless otherwise specified to run on the host in question, you can run the commands on either masters or ncn-s00(1/2/3)
-> - Those are the only servers with the credentials.
-> - The document will specify when to run a command from a node other than those
 
 ## Key Concepts
 
-> - **Shrink:** This only pertains to removing nodes from a cluster.  Since Octopus and the move to utilize ceph orchestrator, the ceph     cluster is probing nodes and adding unused drives.  So removing a drive will only work if the actual drive is removed from aserver.
-> - **Add:** This will most commonly pertain to adding a node with its full allotment of drives.  
-> - **Replace:** This will most commonly pertain to replacing a drive or a node after hardware repairs.
-
-## Table of Contents
-
-- [Cephadm Reference Material](Cephadm_Reference_Material.md)
-- [Collect Information about the Ceph Cluster](Collect_Information_About_the_Ceph_Cluster.md)
-- [Ceph Storage Types](Ceph_Storage_Types.md)
-- [Manage Ceph Services](Manage_Ceph_Services.md)
-- [Adjust Ceph Pool Quotas](Adjust_Ceph_Pool_Quotas.md)
-- [Add Ceph OSDs](Add_Ceph_OSDs.md)
-- [Add Node to Ceph Cluster](Add_Ceph_Node.md)
-- [Remove Node from Ceph Cluster](Remove_Ceph_Node.md)
-- [Ceph Health States](Ceph_Health_States.md)
-- [Dump Ceph Crash Data](Dump_Ceph_Crash_Data.md)
-- [Identify Ceph Latency Issues](Identify_Ceph_Latency_Issues.md)
-- [Restore Nexus Data After Data Corruption](Restore_Corrupt_Nexus.md)
-- [Troubleshoot Failure to Get Ceph Health](Troubleshoot_Failure_to_Get_Ceph_Health.md)
-- [Troubleshoot a Down OSD](Troubleshoot_a_Down_OSD.md)
-- [Troubleshoot Ceph OSDs Reporting Full](Troubleshoot_Ceph_OSDs_Reporting_Full.md)
-- [Troubleshoot System Clock Skew](Troubleshoot_System_Clock_Skew.md)
-- [Troubleshoot an Unresponsive S3 Endpoint](Troubleshoot_an_Unresponsive_S3_Endpoint.md)
-- [Troubleshoot Ceph-Mon Processes Stopping and Exceeding Max Restarts](Troubleshoot_Ceph-Mon_Processes_Stopping_and_Exceeding_Max_Restarts.md)
-- [Troubleshoot Pods Multi-Attach Error](Troubleshoot_Pods_Multi-Attach_Error.md)
-- [Troubleshoot Large Object Map Objects in Ceph Health](Troubleshoot_Large_Object_Map_Objects_in_Ceph_Health.md)
-- [Troubleshoot Failure of RGW Health Check](Troubleshoot_RGW_Health_Check_Fail.md)
-- [Troubleshoot Ceph MDS reporting slow requests](Ceph_MDS_reporting_slow_requests_and_failure_on_client.md)
-- [Troubleshoot Insufficient Standby MDS Daemons Available](Troubleshoot_Insufficient_Standby_MDS_Daemons_Available.md)
-- [Ceph Service Check Script Usage](Ceph_Service_Check_Script_Usage.md)
->>>>>>> 4e525452
+- **Shrink:** This only pertains to removing nodes from a cluster. Since Octopus and the move to utilize Ceph orchestrator, the Ceph cluster is probing nodes and adding unused drives. Removing a drive will only work if the actual drive is removed from a server.
+- **Add:** This will most commonly pertain to adding a node with its full allotment of drives.  
+- **Replace:** This will most commonly pertain to replacing a drive or a node after hardware repairs.
