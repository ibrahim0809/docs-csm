Copyright 2021 Hewlett Packard Enterprise Development LP


# CSM 0.9 Patch Upgrade Guide

- [About](#about)
  - [Common Environment Variables](#common-environment-variables)
  - [Version-Specific Procedures](#version-specific-procedures)
- [Preparation](#preparation)
- [Update Customizations](#update-customizations)
- [Setup Nexus](#setup-nexus)
- [Deploy Manifests](#deploy-manifests)
- [Upgrade NCN RPMs](#upgrade-ncn-rpms)
- [Post-Upgrade Actions](#post-upgrade-actions)
- [Update BGP Configuration](#update-bgp-configuration)
- [Configure LAG for CMMs](#config-cmm-lag)
  - [Switch VCS Configuration Repositories to Private](#switch-vcs-configuration-repositories-to-private)
  - [Configure Prometheus Alert Notifications to Detect Postgres Replication Lag](#configure-prometheus-alert-notifications-to-detect-postgres-replication-lag)
  - [Update BGP Configuration](#update-bgp-configuration)
  - [Configure LAG for CMMs](#configure-lag-for-cmms)
- [Run Validation Checks](#run-validation-checks)


<a name="about"></a>
## About

This guide contains procedures for upgrading systems running CSM 0.9 to the
latest available patch release. It is intended for system installers, system
administrators, and network administrators. It assumes some familiarity with
standard Linux and associated tooling.

See CHANGELOG.md in the root of a CSM release distribution for a summary of
changes in each CSM release.


<a name="common-environment-variables"></a>
### Common Environment Variables

For convenience, these procedures make use of the following environment
variables. Be sure to set them to the appropriate values before proceeding.

- `CSM_SYSTEM_VERSION` - The version of CSM installed on the system, e.g., `0.9.0`.
- `CSM_RELEASE_VERSION` - The CSM release version, e.g., `0.9.1`.
- `CSM_DISTDIR` - Absolute path to the directory of the _extracted_ CSM release distribution.
- `SITE_INIT_REPO_URL` - URL to remote `site-init` Git repository.


<a name="version-specific-procedures"></a>
### Version-Specific Procedures

Procedures may be annotated to indicate they are only applicable to specific
CSM versions using [version
specifiers](https://www.python.org/dev/peps/pep-0440/#version-specifiers)
matching against `$CSM_SYSTEM_VERSION` or `$CSM_RELEASE_VERSION`. The following
comparison operators may be used:

| Operator   | Meaning                                                           | Example                                                                                                                                                                                                          |
| --------   | -------                                                           | -------                                                                                                                                                                                                          |
| `==`       | Version matching clause                                           | `$CSM_SYSTEM_VERSION == 0.9.0` is true if the version of CSM installed on the system is 0.9.0                                                                                                                    |
| `!=`       | Version exclusion clause                                          | `$CSM_SYSTEM_VERSION != 0.9.0` is true if the version of CSM installed on the system is **not** 0.9.0                                                                                                            |
| `<=`, `>=` | Inclusive ordered comparison clauses                              | `$CSM_RELEASE_VERSION <= 0.9.5` is true if the version of the CSM release distribution is at or before 0.9.5                                                                                                     |
| `<`, `>`   | Exclusive ordered comparison clauses                              | `$CSM_SYSTEM_VERSION > 0.9.5` is true if the version of CSM installed on the system is strictly after 0.9.5                                                                                                      |
| `,`        | Separates version clauses; equivalent to logical **and** operator | `$CSM_SYSTEM_VERSION < 0.9.5, $CSM_RELEASE_VERSION >= 1.0.0` is true if the version of CSM installed on the system is strictly before 0.9.5 and the version of the CSM release distribution is at or after 1.0.0 |


<a name="preparation"></a>
## Preparation

This guide assumes the release distribution for the new version of CSM has been
extracted at `$CSM_DISTDIR`.

> **`NOTE:`** Use `--no-same-owner` and `--no-same-permissions` options to
> `tar` when extracting a CSM release distribution as `root` to ensure the
> extracted files are owned by `root` and have permissions based on the current
> `umask` value.

Set `CSM_RELEASE_VERSION` to the version reported by `${CSM_DISTDIR}/lib/version.sh`:

```bash
ncn-m001# CSM_RELEASE_VERSION="$(${CSM_DISTDIR}/lib/version.sh --version)"
```

Set `CSM_SYSTEM_VERSION` to the latest version listed in the catalog:

```bash
ncn-m001# CSM_SYSTEM_VERSION="$(kubectl -n services get cm cray-product-catalog -o jsonpath='{.data.csm}' | yq r -j - | jq -r 'keys[]' | sed '/-/!{s/$/_/}' | sort -Vr | head -n 1 | sed 's/_$//')"
```

> **`NOTE:`** List all CSM versions in the product catalog using:
>
> ```bash
> ncn-m001# kubectl -n services get cm cray-product-catalog -o jsonpath='{.data.csm}' | yq r -j - | jq -r 'keys[]' | sed '/-/!{s/$/_/}' | sort -V | sed 's/_$//'
> ```


<a name="update-customizations"></a>
## Update Customizations

Before [deploying upgraded manifests](#deploy-manifests), `customizations.yaml`
in the `site-init` secret in the `loftsman` namespace must be updated.

1. If the [`site-init` repository is available as a remote
   repository](../../067-SHASTA-CFG.md#push-to-a-remote-repository) then clone
   it on the host orchestrating the upgrade:

   ```bash
   ncn-m001# git clone "$SITE_INIT_REPO_URL" site-init
   ```

   Otherwise, create a new `site-init` working tree:

   ```bash
   ncn-m001# git init site-init
   ```

2. Download `customizations.yaml`:

   ```bash
   ncn-m001# kubectl get secrets -n loftsman site-init -o jsonpath='{.data.customizations\.yaml}' | base64 -d > site-init/customizations.yaml
   ```

3. Review, add, and commit `customizations.yaml` to the local `site-init`
   repository as appropriate.

   > **`NOTE:`** If `site-init` was cloned from a remote repository in step 1,
   > there may not be any differences and hence nothing to commit. This is
   > okay. If there are differences between what's in the repository and what
   > was stored in the `site-init`, then it suggest settings were improperly
   > changed at some point. If that's the case then be cautious, _there may be
   > dragons ahead_.

   ```bash
   ncn-m001# cd site-init
   ncn-m001# git diff
   ncn-m001# git add customizations.yaml
   ncn-m001# git commit -m 'Add customizations.yaml from site-init secret'
   ```

4. Update `customizations.yaml`. Perform the following procedures in order if
   the version specifier is satisfied:

   - `$CSM_SYSTEM_VERSION == 0.9.0`

     ```bash
     ncn-m001# yq d -i customizations.yaml spec.kubernetes.services.cray-sysmgmt-health.prometheus-operator.prometheus.prometheusSpec.resources
     ```

5. Review the changes to `customizations.yaml` and verify [baseline system
   customizations](../../067-SHASTA-CFG.md#create-baseline-system-customizations)
   and any customer-specific settings are correct.

   ```
   ncn-m001# git diff
   ```

6. Add and commit `customimzations.yaml` if there are any changes:

   ```
   ncn-m001# git add customizations.yaml
   ncn-m001# git commit -m "Update customizations.yaml consistent with CSM $CSM_RELEASE_VERSION"
   ```

7. Update `site-init` sealed secret in `loftsman` namespace:

   ```bash
   ncn-m001# kubectl delete secret -n loftsman site-init
   ncn-m001# kubectl create secret -n loftsman generic site-init --from-file=customizations.yaml
   ```

8. Push to the remote repository as appropriate:

   ```bash
   ncn-m001# git push
   ```


<a name="setup-nexus"></a>
## Setup Nexus

Run `lib/setup-nexus.sh` to configure Nexus and upload new CSM RPM
repositories, container images, and Helm charts:

```bash
ncn-m001# cd "$CSM_DISTDIR"
ncn-m001# ./lib/setup-nexus.sh
```

On success, `setup-nexus.sh` will output to `OK` on stderr and exit with status
code `0`, e.g.:

```bash
ncn-m001# ./lib/setup-nexus.sh
...
+ Nexus setup complete
setup-nexus.sh: OK
```

In the event of an error, consult the [known
issues](../../006-CSM-PLATFORM-INSTALL.md#known-issues) from the install
documentation to resolve potential problems and then try running
`setup-nexus.sh` again. Note that subsequent runs of `setup-nexus.sh` may
report `FAIL` when uploading duplicate assets. This is ok as long as
`setup-nexus.sh` outputs `setup-nexus.sh: OK` and exits with status code `0`.


<a name="deploy-manifests"></a>
## Deploy Manifests

Run `upgrade.sh` to deploy upgraded CSM applications and services:

```bash
ncn-m001# ./upgrade.sh
```

<<<<<<< HEAD
<a name="upgrade-ncn"></a>
## Upgrade NCN RPMs

Some CSM upgrades will require a new RPM.  To get updated RPMs.
Run
```bash
ncn-w001:~ # for node in $(kubectl get nodes| awk '{print $1}'|grep -v NAME);do pdsh -w $node "zypper ar -fG https://packages.local/repository/csm-sle-15sp2 csm-sle-15sp2;zypper in -y hpe-csm-scripts";done
```
=======

<a name="upgrade-ncn-packages"></a>
## Upgrade NCN Packages

Upgrade packages on NCNs:

```bash
ncn-m001# pdsh -w $(./lib/list-ncns.sh | paste -sd,) "zypper ar -fG https://packages.local/repository/csm-sle-15sp2/ csm-sle-15sp2 && zypper in -y hpe-csm-scripts"
```

>>>>>>> eed6bde9

<a name="post-upgrade-actions"></a>
## Post-Upgrade Actions


<a name="switch-vcs-configuration-repositories-to-private"></a>
### Switch VCS Configuration Repositories to Private

Previous installs of CSM and other Cray products created git repositories in
the VCS service which were set to be publicly visible. To enhance security,
please follow the instructions in the Admin guide, chapter 12, "Version Control
Service (VCS)" section to switch the visibility of all `*-config-management`
repositories to private.

Future installations of configuration content into Gitea by CSM and other Cray
products will create or patch repositories to private visibility automatically.

As a result of this change, `git clone` operations will now require
credentials. CSM services that clone repositories have been upgraded to use the
`crayvcs` user to clone repositories.


<a name="configure-prometheus-alert-notifications-to-detect-postgres-replication-lag"></a>
### Configure Prometheus Alert Notifications to Detect Postgres Replication Lag

Three new Prometheus alert definitions have been added in CSM 0.9.1 for
monitoring replication across Postgres instances, which are used by some system
management services.  The new alerts are `PostgresqlReplicationLagSMA` (for
Postgres instances in the `sma` namespace), `PostgresqlReplicationLagServices`
(for Postgres instances in all other namespaces), and
`PostgresqlInactiveReplicationSlot`.

In the event that a state of broken Postgres replication persists to the extent
that space allocated for its WAL files fills-up, the affected database will
likely shut down and create a state where it cannot be brought up again.  This
can impact the reliability of the related service and can require that it be
redeployed with data re-population procedures.

To avoid this unexpected, but possible event, it is recommended that all
administrators configure Prometheus alert notifications for the early detection
of Postgres replication lag and, if notified, swiftly follow the suggested
remediation actions (to avoid service down-time).

Please access the relevant sections of the [1.4 HPE Cray EX System
Administration Guide] for information about how to configure Prometheus Alert
Notifications ("System Management Health Checks and Alerts" sub-section under
"Monitor the System") and how to re-initialize a Postgres cluster encountering
signs of replication lag ("About Postgres" sub-section under "Kubernetes
Architecture").

[1.4 HPE Cray EX System Administration Guide]: https://connect.us.cray.com/confluence/download/attachments/186435146/HPE_Cray_EX_System_Administration_Guide_1.4_S-8001_RevA.pdf?version=1&modificationDate=1616193177450&api=v2

<a name="update-bgp-configuration"></a>
### Update BGP Configuration

If your Shasta system is using Aruba Management Switches you will need to run
an updated BGP script.


Below is an example. `10.252.0.2` & `10.252.0.3` being the switches running BGP.

```bash
ncn-w001:/opt/cray/csm/scripts/networking/BGP # ./Aruba_BGP_Peers.py 10.252.0.2 10.252.0.3
```

Once that's complete, the static routes configured in [LAYER3-CONFIG](../../411-MGMT-NET-LAYER3-CONFIG.md) will need to
be removed. Log into the switches running BGP (Spines/Aggs) and remove them.

```bash
sw-spine-001(config)# no ip route 10.92.100.60/32 10.252.1.10
sw-spine-001(config)# no ip route 10.94.100.60/32 10.252.1.10
```

Once that's complete verify the BGP configuration [BGP](../../400-SWITCH-BGP-NEIGHBORS.md)


<a name="config-cmm-lag"></a>
## Configure LAG for CMMs

If your Shasta system is using Aruba CDU switches you should follow the steps labeled
"CMM Port Configuration" located at the bottom of [MGMT-PORT-CONFIG](../../405-MGMT-NET-PORT-CONFIG.md) .  These 
instructions show how to setup Link Aggregation from the CMM Switch to the Aruba 
CDU switches.  This change will require physical access to the CEC and remote access
to the CDU Switches.

<a name="update-bgp-configuration"></a>
### Update BGP Configuration

> **`IMPORTANT:`** This procedure applies to systems with Aruba management
> switches.

If your Shasta system is using Aruba management switches run the updated BGP
script `/opt/cray/csm/scripts/networking/BGP/Aruba_BGP_Peers.py`.

1. Set the `SWITCH_IPS` variable to an array containing the IP addresses of the switches.

   > **`EXAMPLE:`** Suppose `10.252.0.2` and `10.252.0.3` are the switches running
   > BGP. Set `SWITCH_IPS` as follows:
   >
   > ```bash
   > ncn-m001# SWITCH_IPS=( 10.252.0.2 10.252.0.3 )
   > ```

2. Run:

   ```bash
   ncn-m001# /opt/cray/csm/scripts/networking/BGP/Aruba_BGP_Peers.py "${SWITCH_IPS[@]}"
   ```

3. Remove the static routes configured in
   [LAYER3-CONFIG](../../411-MGMT-NET-LAYER3-CONFIG.md). Log into the switches
   running BGP (Spines/Aggs) and remove them:

   ```bash
   sw-spine-001(config)# no ip route 10.92.100.60/32 10.252.1.10
   sw-spine-001(config)# no ip route 10.94.100.60/32 10.252.1.10
   ```

4. Verify the [BGP configuration](../../400-SWITCH-BGP-NEIGHBORS.md).


<a name="configure-lag-for-cmms"></a>
### Configure LAG for CMMs

> **`IMPORTANT:`** This procedure applies to systems with Aruba CDU switches.

If your Shasta system is using Aruba CDU switches follow the steps labeled "CMM
Port Configuration" located at the bottom of
[MGMT-PORT-CONFIG](../../405-MGMT-NET-PORT-CONFIG.md). The instructions show
how to setup Link Aggregation from the CMM Switch to the Aruba CDU switches.
This change will require physical access to the CEC and remote access to the
CDU Switches.


<a name="run-validation-checks"></a>
## Run Validation Checks

> **`IMPORTANT:`** Wait at least 15 minutes after
> [`upgrade.sh`](#deploy-manifests) completes to let the various Kubernetes
> resources get initialized and started.

Run the [CSM validation checks](../../008-CSM-VALIDATION.md).

> **`CAUTION:`** The following HMS functional tests may fail due to locked
> components in HSM:
>
> 1. `test_bss_bootscript_ncn-functional_remote-functional.tavern.yaml`
> 2. `test_smd_components_ncn-functional_remote-functional.tavern.yaml`
>
> ```bash
>         Traceback (most recent call last):
>           File "/usr/lib/python3.8/site-packages/tavern/schemas/files.py", line 106, in verify_generic
>             verifier.validate()
>           File "/usr/lib/python3.8/site-packages/pykwalify/core.py", line 166, in validate
>             raise SchemaError(u"Schema validation failed:\n - {error_msg}.".format(
>         pykwalify.errors.SchemaError: <SchemaError: error code 2: Schema validation failed:
>          - Key 'Locked' was not defined. Path: '/Components/0'.
>          - Key 'Locked' was not defined. Path: '/Components/5'.
>          - Key 'Locked' was not defined. Path: '/Components/6'.
>          - Key 'Locked' was not defined. Path: '/Components/7'.
>          - Key 'Locked' was not defined. Path: '/Components/8'.
>          - Key 'Locked' was not defined. Path: '/Components/9'.
>          - Key 'Locked' was not defined. Path: '/Components/10'.
>          - Key 'Locked' was not defined. Path: '/Components/11'.
>          - Key 'Locked' was not defined. Path: '/Components/12'.: Path: '/'>
> ```
>
> Failures of these tests due to locked components as shown above can be safely
> ignored.<|MERGE_RESOLUTION|>--- conflicted
+++ resolved
@@ -212,16 +212,6 @@
 ncn-m001# ./upgrade.sh
 ```
 
-<<<<<<< HEAD
-<a name="upgrade-ncn"></a>
-## Upgrade NCN RPMs
-
-Some CSM upgrades will require a new RPM.  To get updated RPMs.
-Run
-```bash
-ncn-w001:~ # for node in $(kubectl get nodes| awk '{print $1}'|grep -v NAME);do pdsh -w $node "zypper ar -fG https://packages.local/repository/csm-sle-15sp2 csm-sle-15sp2;zypper in -y hpe-csm-scripts";done
-```
-=======
 
 <a name="upgrade-ncn-packages"></a>
 ## Upgrade NCN Packages
@@ -232,7 +222,6 @@
 ncn-m001# pdsh -w $(./lib/list-ncns.sh | paste -sd,) "zypper ar -fG https://packages.local/repository/csm-sle-15sp2/ csm-sle-15sp2 && zypper in -y hpe-csm-scripts"
 ```
 
->>>>>>> eed6bde9
 
 <a name="post-upgrade-actions"></a>
 ## Post-Upgrade Actions
