#!/bin/bash
#
# MIT License
#
# (C) Copyright 2021-2022 Hewlett Packard Enterprise Development LP
#
# Permission is hereby granted, free of charge, to any person obtaining a
# copy of this software and associated documentation files (the "Software"),
# to deal in the Software without restriction, including without limitation
# the rights to use, copy, modify, merge, publish, distribute, sublicense,
# and/or sell copies of the Software, and to permit persons to whom the
# Software is furnished to do so, subject to the following conditions:
#
# The above copyright notice and this permission notice shall be included
# in all copies or substantial portions of the Software.
#
# THE SOFTWARE IS PROVIDED "AS IS", WITHOUT WARRANTY OF ANY KIND, EXPRESS OR
# IMPLIED, INCLUDING BUT NOT LIMITED TO THE WARRANTIES OF MERCHANTABILITY,
# FITNESS FOR A PARTICULAR PURPOSE AND NONINFRINGEMENT. IN NO EVENT SHALL
# THE AUTHORS OR COPYRIGHT HOLDERS BE LIABLE FOR ANY CLAIM, DAMAGES OR
# OTHER LIABILITY, WHETHER IN AN ACTION OF CONTRACT, TORT OR OTHERWISE,
# ARISING FROM, OUT OF OR IN CONNECTION WITH THE SOFTWARE OR THE USE OR
# OTHER DEALINGS IN THE SOFTWARE.
#

set -e
BASEDIR=$(dirname $0)
. ${BASEDIR}/upgrade-state.sh
. ${BASEDIR}/ncn-upgrade-common.sh $(hostname)
trap 'err_report' ERR
# array for paths to unmount after chrooting images
declare -a UNMOUNTS=()

while [[ $# -gt 0 ]]
do
key="$1"

case $key in
    --csm-version)
    CSM_RELEASE="$2"
    shift # past argument
    shift # past value
    ;;
    --endpoint)
    ENDPOINT="$2"
    shift # past argument
    shift # past value
    ;;
    --tarball-file)
    TARBALL_FILE="$2"
    shift # past argument
    shift # past value
    ;;
    *)    # unknown option
    echo "[ERROR] - unknown options"
    exit 1
    ;;
esac
done

if [[ -z ${CSM_RELEASE} ]]; then
    echo "CSM RELEASE is not specified"
    exit 1
fi

if [[ -z ${TARBALL_FILE} ]]; then
    # Download tarball from internet

    if [[ -z ${ENDPOINT} ]]; then
        # default endpoint to internal artifactory
        ENDPOINT=https://artifactory.algol60.net/artifactory/releases/csm/1.2/
        echo "Use internal endpoint: ${ENDPOINT}"
    fi

    # Ensure we have enough disk space
    reqSpace=80000000 # ~80GB
    availSpace=$(df "$HOME" | awk 'NR==2 { print $4 }')
    if (( availSpace < reqSpace )); then
        echo "Not enough space, required: $reqSpace, available space: $availSpace" >&2
        exit 1
    fi

    # Download tarball file
    state_name="GET_CSM_TARBALL_FILE"
    state_recorded=$(is_state_recorded "${state_name}" $(hostname))
    if [[ $state_recorded == "0" ]]; then
        # Because we are getting a new tarball
        # this has to be a new upgrade
        # clean up myenv 
        # this is block/breaking 1.0 to 1.0 upgrade
        rm -rf /etc/cray/upgrade/csm/myenv || true
        touch /etc/cray/upgrade/csm/myenv
        echo "====> ${state_name} ..."
        wget ${ENDPOINT}/${CSM_RELEASE}.tar.gz
        # set TARBALL_FILE to newly downloaded file
        TARBALL_FILE=${CSM_RELEASE}.tar.gz

        record_state ${state_name} $(hostname)
        echo
    else
        echo "====> ${state_name} has been completed"
    fi
fi

# untar csm tarball file
state_name="UNTAR_CSM_TARBALL_FILE"
state_recorded=$(is_state_recorded "${state_name}" $(hostname))
if [[ $state_recorded == "0" ]]; then
    echo "====> ${state_name} ..."
    mkdir -p /etc/cray/upgrade/csm/${CSM_RELEASE}/tarball
    tar -xzf ${TARBALL_FILE} -C /etc/cray/upgrade/csm/${CSM_RELEASE}/tarball
    CSM_ARTI_DIR=/etc/cray/upgrade/csm/${CSM_RELEASE}/tarball/${CSM_RELEASE}
    echo "export CSM_ARTI_DIR=/etc/cray/upgrade/csm/${CSM_RELEASE}/tarball/${CSM_RELEASE}" >> /etc/cray/upgrade/csm/myenv
    rm -rf ${TARBALL_FILE}

    record_state ${state_name} $(hostname)
else
    echo "====> ${state_name} has been completed"
fi

state_name="UPDATE_SSH_KEYS"
state_recorded=$(is_state_recorded "${state_name}" $(hostname))
if [[ $state_recorded == "0" ]]; then
    echo "====> ${state_name} ..."
    . ${BASEDIR}/ncn-upgrade-common.sh ${upgrade_ncn}
     grep -oP "(ncn-\w+)" /etc/hosts | sort -u | xargs -t -i ssh {} 'truncate --size=0 ~/.ssh/known_hosts'

     grep -oP "(ncn-\w+)" /etc/hosts | sort -u | xargs -t -i ssh {} 'grep -oP "(ncn-s\w+|ncn-m\w+|ncn-w\w+)" /etc/hosts | sort -u | xargs -t -i ssh-keyscan -H \{\} >> /root/.ssh/known_hosts'

    record_state ${state_name} $(hostname)
else
    echo "====> ${state_name} has been completed"
fi

state_name="CHECK_CLOUD_INIT_PREREQ"
state_recorded=$(is_state_recorded "${state_name}" $(hostname))
if [[ $state_recorded == "0" && $(hostname) == "ncn-m001" ]]; then
    echo "====> ${state_name} ..."
    echo "Ensuring cloud-init is healthy"
    set +e
    # K8s nodes
    for host in $(kubectl get nodes -o json |jq -r '.items[].metadata.name')
    do
        echo "Node: $host"
        (( counter=0 ))
        ssh_keygen_keyscan $host
        until ssh $host test -f /run/cloud-init/instance-data.json
        do
            ssh $host cloud-init init 2>&1 >/dev/null
            (( counter++ ))
            sleep 10
            if [[ $counter > 5 ]]
            then
            echo "Cloud init data is missing and cannot be recreated. Existing upgrade.."
            fi
        done
    done


    ## Ceph nodes
    for host in $(ceph node ls|jq -r '.osd|keys[]')
    do
    echo "Node: $host"
    (( counter=0 ))
    ssh_keygen_keyscan $host
    until ssh $host test -f /run/cloud-init/instance-data.json
    do
        ssh $host cloud-init init 2>&1 >/dev/null
        (( counter++ ))
        sleep 10
        if [[ $counter > 5 ]]
        then
            echo "Cloud init data is missing and cannot be recreated. Existing upgrade.."
        fi
    done
    done

    set -e
    record_state ${state_name} $(hostname)
else
    echo "====> ${state_name} has been completed"
fi

state_name="INSTALL_CSI"
state_recorded=$(is_state_recorded "${state_name}" $(hostname))
if [[ $state_recorded == "0" ]]; then
    echo "====> ${state_name} ..."
    rpm --force -Uvh $(find ${CSM_ARTI_DIR}/rpm/cray/csm/ -name "cray-site-init*.rpm") 

    record_state ${state_name} $(hostname)
else
    echo "====> ${state_name} has been completed"
fi

state_name="UPDATE_DOC_RPM"
state_recorded=$(is_state_recorded "${state_name}" $(hostname))
if [[ $state_recorded == "0" ]]; then
    echo "====> ${state_name} ..."
    if [[ ! -f docs-csm-latest.noarch.rpm ]]; then
        echo "Please make sure 'docs-csm-latest.noarch.rpm' exists under: $(pwd)"
    fi
    cp /root/docs-csm-latest.noarch.rpm ${CSM_ARTI_DIR}/rpm/cray/csm/sle-15sp2/
    record_state ${state_name} $(hostname)
else
    echo "====> ${state_name} has been completed"
fi

state_name="SETUP_NEXUS"
state_recorded=$(is_state_recorded "${state_name}" $(hostname))
if [[ $state_recorded == "0" && $(hostname) == "ncn-m001" ]]; then
    echo "====> ${state_name} ..."
    ${CSM_ARTI_DIR}/lib/setup-nexus.sh
    record_state ${state_name} $(hostname)
else
    echo "====> ${state_name} has been completed"
fi

state_name="DISABLE_SERVICE_REPOS"
state_recorded=$(is_state_recorded "${state_name}" $(hostname))
if [[ $state_recorded == "0" && $(hostname) == "ncn-m001" ]]; then
    echo "====> ${state_name} ..."
    NCNS=$(${CSM_ARTI_DIR}/lib/list-ncns.sh | paste -sd,)
    pdsh -w "$NCNS" 'zypper ms -d Basesystem_Module_15_SP2_x86_64'
    pdsh -w "$NCNS" 'zypper ms -d Public_Cloud_Module_15_SP2_x86_64'
    pdsh -w "$NCNS" 'zypper ms -d SUSE_Linux_Enterprise_Server_15_SP2_x86_64'
    pdsh -w "$NCNS" 'zypper ms -d Server_Applications_Module_15_SP2_x86_64'
    record_state ${state_name} $(hostname)
else
    echo "====> ${state_name} has been completed"
fi

state_name="UPGRADE_BSS"
state_recorded=$(is_state_recorded "${state_name}" $(hostname))
if [[ $state_recorded == "0" && $(hostname) == "ncn-m001" ]]; then
    echo "====> ${state_name} ..."
    helm -n services upgrade cray-hms-bss ${CSM_ARTI_DIR}/helm/cray-hms-bss-*.tgz
    record_state ${state_name} $(hostname)
else
    echo "====> ${state_name} has been completed"
fi

state_name="UPGRADE_KEA"
state_recorded=$(is_state_recorded "${state_name}" $(hostname))
if [[ $state_recorded == "0" && $(hostname) == "ncn-m001" ]]; then
    echo "====> ${state_name} ..."
    helm -n services upgrade cray-dhcp-kea ${CSM_ARTI_DIR}/helm/cray-dhcp-kea-*.tgz
    record_state ${state_name} $(hostname)
else
    echo "====> ${state_name} has been completed"
fi

state_name="UPDATE_CLOUD_INIT_RECORDS"
state_recorded=$(is_state_recorded "${state_name}" $(hostname))
if [[ $state_recorded == "0" && $(hostname) == "ncn-m001" ]]; then
    echo "====> ${state_name} ..."

    # get bss cloud-init data with host_records
    curl -k -H "Authorization: Bearer $TOKEN" https://api-gw-service-nmn.local/apis/bss/boot/v1/bootparameters?name=Global|jq .[] > cloud-init-global.json

    # get ip of api-gw in nmn
    ip=$(dig api-gw-service-nmn.local +short)

    # get entry number to add record to
    entry_number=$(jq '."cloud-init"."meta-data".host_records|length' cloud-init-global.json )

    # check for record already exists and create the script to be idempotent
    for ((i=0;i<$entry_number; i++)); do
        record=$(jq '."cloud-init"."meta-data".host_records['$i']' cloud-init-global.json)
        if [[ $record =~ "packages.local" ]] || [[ $record =~ "registry.local" ]]; then
                echo "packages.local and registry.local already in BSS cloud-init host_records"
        fi
    done

    # create the updated json
    jq '."cloud-init"."meta-data".host_records['$entry_number']|= . + {"aliases": ["packages.local", "registry.local"],"ip": "'$ip'"}' cloud-init-global.json  > cloud-init-global_update.json

    # post the update json to bss
    curl -s -k -H "Authorization: Bearer ${TOKEN}" --header "Content-Type: application/json" \
        --request PUT \
        --data @cloud-init-global_update.json \
        https://api-gw-service-nmn.local/apis/bss/boot/v1/bootparameters

    csi upgrade metadata --1-0-to-1-2 

    record_state ${state_name} $(hostname)
    echo
else
    echo "${state_name} has been completed"
fi

state_name="UPLOAD_NEW_NCN_IMAGE"
state_recorded=$(is_state_recorded "${state_name}" $(hostname))
if [[ $state_recorded == "0" ]]; then
    echo "====> ${state_name} ..."
    temp_file=$(mktemp)
    artdir=${CSM_ARTI_DIR}/images
    radosgw-admin bucket link --uid=STS --bucket=ncn-images
    set -o pipefail
    csi handoff ncn-images \
          --kubeconfig /etc/kubernetes/admin.conf \
          --k8s-kernel-path $artdir/kubernetes/*.kernel \
          --k8s-initrd-path $artdir/kubernetes/initrd*.xz \
          --k8s-squashfs-path $artdir/kubernetes/kubernetes*.squashfs \
          --ceph-kernel-path $artdir/storage-ceph/*.kernel \
          --ceph-initrd-path $artdir/storage-ceph/initrd*.xz \
          --ceph-squashfs-path $artdir/storage-ceph/storage-ceph*.squashfs | tee $temp_file
    set +o pipefail

    KUBERNETES_VERSION=`cat $temp_file | grep "export KUBERNETES_VERSION=" | awk -F'=' '{print $2}'`
    CEPH_VERSION=`cat $temp_file | grep "export CEPH_VERSION=" | awk -F'=' '{print $2}'`
    record_state ${state_name} $(hostname)
else
    echo "====> ${state_name} has been completed"
fi

state_name="EXPORT_GLOBAL_ENV"
state_recorded=$(is_state_recorded "${state_name}" $(hostname))
if [[ $state_recorded == "0" ]]; then
    echo "====> ${state_name} ..."

    rm -rf /etc/cray/upgrade/csm/myenv
    echo "export CEPH_VERSION=${CEPH_VERSION}" >> /etc/cray/upgrade/csm/myenv
    echo "export KUBERNETES_VERSION=${KUBERNETES_VERSION}" >> /etc/cray/upgrade/csm/myenv
    echo "export CSM_RELEASE=${CSM_RELEASE}" >> /etc/cray/upgrade/csm/myenv
    echo "export CSM_ARTI_DIR=${CSM_ARTI_DIR}" >> /etc/cray/upgrade/csm/myenv
    echo "export DOC_RPM_NEXUS_URL=https://packages.local/repository/csm-sle-15sp2/docs-csm-latest.noarch.rpm" >> /etc/cray/upgrade/csm/myenv

    record_state ${state_name} $(hostname)
else
    echo "====> ${state_name} has been completed"
fi

state_name="PREFLIGHT_CHECK"
state_recorded=$(is_state_recorded "${state_name}" $(hostname))
if [[ $state_recorded == "0" ]]; then
    echo "====> ${state_name} ..."
    export PDSH_SSH_ARGS_APPEND="-o StrictHostKeyChecking=no -o UserKnownHostsFile=/dev/null"
    /opt/cray/tests/install/ncn/scripts/validate-bootraid-artifacts.sh

    # get all installed csm version into a file
    kubectl get cm -n services cray-product-catalog -o json | jq  -r '.data.csm' | yq r -  -d '*' -j | jq -r 'keys[]' > /tmp/csm_versions
    # sort -V: version sort
    highest_version=$(sort -V /tmp/csm_versions | tail -1)
    minimum_version="1.0.1"
    # compare sorted versions with unsorted so we know if our highest is greater than minimum
    if [[ $(printf "$minimum_version\n$highest_version") != $(printf "$minimum_version\n$highest_version" | sort -V) ]]; then
      echo "Required CSM patch $minimum_version or above has not been applied to this system"
      exit 1
    fi

    rpm --force -Uvh $(find $CSM_ARTI_DIR/rpm/cray/csm/ -name \*csm-testing\*.rpm | sort -V | tail -1)
    GOSS_BASE=/opt/cray/tests/install/ncn goss -g /opt/cray/tests/install/ncn/suites/ncn-upgrade-preflight-tests.yaml --vars=/opt/cray/tests/install/ncn/vars/variables-ncn.yaml validate

    record_state ${state_name} $(hostname)
else
    echo "====> ${state_name} has been completed"
fi

state_name="PRECACHE_NEXUS_IMAGES"
state_recorded=$(is_state_recorded "${state_name}" $(hostname))
if [[ $state_recorded == "0" && $(hostname) == "ncn-m001" ]]; then
    echo "====> ${state_name} ..."

    images=$(kubectl get configmap -n nexus cray-precache-images -o json | jq -r '.data.images_to_cache' | grep "sonatype\|proxy\|busybox")
    export PDSH_SSH_ARGS_APPEND="-o StrictHostKeyChecking=no -o UserKnownHostsFile=/dev/null"
    output=$(pdsh -b -S -w $(grep -oP 'ncn-w\w\d+' /etc/hosts | sort -u | tr -t '\n' ',') 'for image in '$images'; do crictl pull $image; done' 2>&1)
    echo "$output"

    if [[ "$output" == *"failed"* ]]; then
      echo ""
      echo "Verify the images which failed in the output above are available in nexus."
      exit 1
    fi

    record_state ${state_name} $(hostname)
else
    echo "====> ${state_name} has been completed"
fi

state_name="CSM_UPDATE_SPIRE_ENTRIES"
state_recorded=$(is_state_recorded "${state_name}" $(hostname))
if [[ $state_recorded == "0" && $(hostname) == "ncn-m001" ]]; then
    echo "====> ${state_name} ..."
    /usr/share/doc/csm/upgrade/1.2/scripts/upgrade/update-spire-entries.sh
    record_state ${state_name} $(hostname)
else
    echo "====> ${state_name} has been completed"
fi

# Take cps deployment snapshot (if cps installed)
set +e
trap - ERR
kubectl get pod -n services | grep -q cray-cps
if [ "$?" -eq 0 ]; then
  cps_deployment_snapshot=$(cray cps deployment list --format json | jq -r '.[] | .node' || true)
  echo $cps_deployment_snapshot > /etc/cray/upgrade/csm/${CSM_RELEASE}/cp.deployment.snapshot
fi
<<<<<<< HEAD

state_name="ADD_MTL_ROUTES"
state_recorded=$(is_state_recorded "${state_name}" $(hostname))
if [[ $state_recorded == "0" && $(hostname) == "ncn-m001" ]]; then
    echo "====> ${state_name} ..."

    export PDSH_SSH_ARGS_APPEND="-o StrictHostKeyChecking=no -o UserKnownHostsFile=/dev/null"
    NCNS=$(grep -oP 'ncn-w\w\d+|ncn-s\w\d+' /etc/hosts | sort -u)
    Ncount=$(echo $NCNS | wc -w)
    HOSTS=$(echo $NCNS | tr -t ' ' ',')
    pdsh -w $HOSTS ip route add 10.1.0.0/16 via 10.252.0.1 dev vlan002
    Rcount=$(pdsh -w $HOSTS ip route show | grep "10.1.0.0" | wc -l)
    pdsh -w $HOSTS ip route show | grep "10.1.0.0"

    if [[ $Rcount -ne $Ncount ]]; then
        echo ""
        echo "Could not set routes on all worker and storage nodes."
        exit 1
    fi

    record_state ${state_name} $(hostname)
else
    echo "====> ${state_name} has been completed"
fi

=======
trap 'err_report' ERR
>>>>>>> daa7b514
set -e<|MERGE_RESOLUTION|>--- conflicted
+++ resolved
@@ -395,7 +395,8 @@
   cps_deployment_snapshot=$(cray cps deployment list --format json | jq -r '.[] | .node' || true)
   echo $cps_deployment_snapshot > /etc/cray/upgrade/csm/${CSM_RELEASE}/cp.deployment.snapshot
 fi
-<<<<<<< HEAD
+trap 'err_report' ERR
+set -e
 
 state_name="ADD_MTL_ROUTES"
 state_recorded=$(is_state_recorded "${state_name}" $(hostname))
@@ -419,9 +420,4 @@
     record_state ${state_name} $(hostname)
 else
     echo "====> ${state_name} has been completed"
-fi
-
-=======
-trap 'err_report' ERR
->>>>>>> daa7b514
-set -e+fi